--- conflicted
+++ resolved
@@ -314,13 +314,10 @@
               resource: requests.memory
         - name: EXPOSE_OBJECT_API
           value: "false"
-<<<<<<< HEAD
         - name: CLUSTER_DEPLOYMENT_ID
           value: test
-=======
         - name: REQUIRE_CRITICAL_SERVERS_ONLY
           value: "false"
->>>>>>> 63c34d2a
         - name: GOOGLE_BUCKET
           valueFrom:
             secretKeyRef:
