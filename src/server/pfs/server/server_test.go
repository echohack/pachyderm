package server

import (
	"bufio"
	"bytes"
	"fmt"
	"io"
	"io/ioutil"
	"math/rand"
	"os"
	"path"
	"path/filepath"
	"regexp"
	"sort"
	"strconv"
	"strings"
	"sync"
	"sync/atomic"
	"testing"
	"time"

	"github.com/gogo/protobuf/types"
	pclient "github.com/pachyderm/pachyderm/src/client"
	"github.com/pachyderm/pachyderm/src/client/pfs"
	"github.com/pachyderm/pachyderm/src/client/pkg/require"
	"github.com/pachyderm/pachyderm/src/server/pkg/ancestry"
	"github.com/pachyderm/pachyderm/src/server/pkg/backoff"
	"github.com/pachyderm/pachyderm/src/server/pkg/hashtree"
	"github.com/pachyderm/pachyderm/src/server/pkg/obj"
	"github.com/pachyderm/pachyderm/src/server/pkg/sql"
	pfssync "github.com/pachyderm/pachyderm/src/server/pkg/sync"
	tu "github.com/pachyderm/pachyderm/src/server/pkg/testutil"
	"github.com/pachyderm/pachyderm/src/server/pkg/uuid"

	"golang.org/x/net/context"
	"golang.org/x/sync/errgroup"
)

const (
	MB = 1024 * 1024
)

func collectCommitInfos(commitInfoIter pclient.CommitInfoIterator) ([]*pfs.CommitInfo, error) {
	var commitInfos []*pfs.CommitInfo
	for {
		commitInfo, err := commitInfoIter.Next()
		if err == io.EOF {
			return commitInfos, nil
		}
		if err != nil {
			return nil, err
		}
		commitInfos = append(commitInfos, commitInfo)
	}
}

func CommitToID(commit interface{}) interface{} {
	return commit.(*pfs.Commit).ID
}

func CommitInfoToID(commit interface{}) interface{} {
	return commit.(*pfs.CommitInfo).Commit.ID
}

func RepoInfoToName(repoInfo interface{}) interface{} {
	return repoInfo.(*pfs.RepoInfo).Repo.Name
}

func RepoToName(repo interface{}) interface{} {
	return repo.(*pfs.Repo).Name
}

func FileInfoToPath(fileInfo interface{}) interface{} {
	return fileInfo.(*pfs.FileInfo).File.Path
}

func TestInvalidRepo(t *testing.T) {
	client := GetPachClient(t)
	require.YesError(t, client.CreateRepo("/repo"))

	require.NoError(t, client.CreateRepo("lenny"))
	require.NoError(t, client.CreateRepo("lenny123"))
	require.NoError(t, client.CreateRepo("lenny_123"))
	require.NoError(t, client.CreateRepo("lenny-123"))

	require.YesError(t, client.CreateRepo("lenny.123"))
	require.YesError(t, client.CreateRepo("lenny:"))
	require.YesError(t, client.CreateRepo("lenny,"))
	require.YesError(t, client.CreateRepo("lenny#"))
}

func TestCreateSameRepoInParallel(t *testing.T) {
	client := GetPachClient(t)

	numGoros := 1000
	errCh := make(chan error)
	for i := 0; i < numGoros; i++ {
		go func() {
			errCh <- client.CreateRepo("repo")
		}()
	}
	successCount := 0
	totalCount := 0
	for err := range errCh {
		totalCount++
		if err == nil {
			successCount++
		}
		if totalCount == numGoros {
			break
		}
	}
	// When creating the same repo, precisiely one attempt should succeed
	require.Equal(t, 1, successCount)
}

func TestCreateDifferentRepoInParallel(t *testing.T) {
	client := GetPachClient(t)

	numGoros := 1000
	errCh := make(chan error)
	for i := 0; i < numGoros; i++ {
		i := i
		go func() {
			errCh <- client.CreateRepo(fmt.Sprintf("repo%d", i))
		}()
	}
	successCount := 0
	totalCount := 0
	for err := range errCh {
		totalCount++
		if err == nil {
			successCount++
		}
		if totalCount == numGoros {
			break
		}
	}
	require.Equal(t, numGoros, successCount)
}

func TestCreateRepoDeleteRepoRace(t *testing.T) {
	client := GetPachClient(t)

	for i := 0; i < 100; i++ {
		require.NoError(t, client.CreateRepo("foo"))
		require.NoError(t, client.CreateRepo("bar"))
		errCh := make(chan error)
		go func() {
			errCh <- client.DeleteRepo("foo", false)
		}()
		go func() {
			errCh <- client.CreateBranch("bar", "master", "", []*pfs.Branch{pclient.NewBranch("foo", "master")})
		}()
		err1 := <-errCh
		err2 := <-errCh
		// these two operations should never race in such a way that they
		// both succeed, leaving us with a repo bar that has a nonexistent
		// provenance foo
		require.True(t, err1 != nil || err2 != nil)
		client.DeleteRepo("bar", true)
		client.DeleteRepo("foo", true)
	}
}

func TestBranch(t *testing.T) {
	c := GetPachClient(t)

	repo := "repo"
	require.NoError(t, c.CreateRepo(repo))
	_, err := c.StartCommit(repo, "master")
	require.NoError(t, err)
	require.NoError(t, c.FinishCommit(repo, "master"))
	commitInfo, err := c.InspectCommit(repo, "master")
	require.NoError(t, err)
	require.Nil(t, commitInfo.ParentCommit)

	_, err = c.StartCommit(repo, "master")
	require.NoError(t, err)
	require.NoError(t, c.FinishCommit(repo, "master"))
	commitInfo, err = c.InspectCommit(repo, "master")
	require.NoError(t, err)
	require.NotNil(t, commitInfo.ParentCommit)
}

func TestToggleBranchProvenance(t *testing.T) {
	c := GetPachClient(t)

	require.NoError(t, c.CreateRepo("in"))
	require.NoError(t, c.CreateRepo("out"))
	require.NoError(t, c.CreateBranch("out", "master", "", []*pfs.Branch{
		pclient.NewBranch("in", "master"),
	}))

	// Create initial input commit, and make sure we get an output commit
	_, err := c.PutFile("in", "master", "1", strings.NewReader("1"))
	require.NoError(t, err)
	cis, err := c.ListCommit("out", "master", "", 0)
	require.NoError(t, err)
	require.Equal(t, 1, len(cis))
	require.NoError(t, c.FinishCommit("out", "master"))
	// make sure output commit has the right provenance
	ci, err := c.InspectCommit("in", "master")
	require.NoError(t, err)
	expectedProv := map[string]bool{
		path.Join("in", ci.Commit.ID): true,
	}
	ci, err = c.InspectCommit("out", "master")
	require.NoError(t, err)
	require.Equal(t, len(expectedProv), len(ci.Provenance))
	for _, c := range ci.Provenance {
		require.True(t, expectedProv[path.Join(c.Commit.Repo.Name, c.Commit.ID)])
	}

	// Toggle out@master provenance off
	require.NoError(t, c.CreateBranch("out", "master", "master", nil))

	// Create new input commit & make sure no new output commit is created
	_, err = c.PutFile("in", "master", "2", strings.NewReader("2"))
	require.NoError(t, err)
	cis, err = c.ListCommit("out", "master", "", 0)
	require.NoError(t, err)
	require.Equal(t, 1, len(cis))
	// make sure output commit still has the right provenance
	ci, err = c.InspectCommit("in", "master~1") // old input commit
	require.NoError(t, err)
	expectedProv = map[string]bool{
		path.Join("in", ci.Commit.ID): true,
	}
	ci, err = c.InspectCommit("out", "master")
	require.NoError(t, err)
	require.Equal(t, len(expectedProv), len(ci.Provenance))
	for _, c := range ci.Provenance {
		require.True(t, expectedProv[path.Join(c.Commit.Repo.Name, c.Commit.ID)])
	}

	// Toggle out@master provenance back on, creating a new output commit
	require.NoError(t, c.CreateBranch("out", "master", "master", []*pfs.Branch{
		pclient.NewBranch("in", "master"),
	}))
	cis, err = c.ListCommit("out", "master", "", 0)
	require.NoError(t, err)
	require.Equal(t, 2, len(cis))
	// make sure new output commit has the right provenance
	ci, err = c.InspectCommit("in", "master") // newest input commit
	require.NoError(t, err)
	expectedProv = map[string]bool{
		path.Join("in", ci.Commit.ID): true,
	}
	ci, err = c.InspectCommit("out", "master")
	require.NoError(t, err)
	require.Equal(t, len(expectedProv), len(ci.Provenance))
	for _, c := range ci.Provenance {
		require.True(t, expectedProv[path.Join(c.Commit.Repo.Name, c.Commit.ID)])
	}
}

func TestCreateAndInspectRepo(t *testing.T) {
	client := GetPachClient(t)

	repo := "repo"
	require.NoError(t, client.CreateRepo(repo))

	repoInfo, err := client.InspectRepo(repo)
	require.NoError(t, err)
	require.Equal(t, repo, repoInfo.Repo.Name)
	require.NotNil(t, repoInfo.Created)
	require.Equal(t, 0, int(repoInfo.SizeBytes))

	require.YesError(t, client.CreateRepo(repo))
	_, err = client.InspectRepo("nonexistent")
	require.YesError(t, err)

	_, err = client.PfsAPIClient.CreateRepo(context.Background(), &pfs.CreateRepoRequest{
		Repo: pclient.NewRepo("somerepo1"),
	})
	require.NoError(t, err)
}

func TestListRepo(t *testing.T) {
	client := GetPachClient(t)

	numRepos := 10
	var repoNames []string
	for i := 0; i < numRepos; i++ {
		repo := fmt.Sprintf("repo%d", i)
		require.NoError(t, client.CreateRepo(repo))
		repoNames = append(repoNames, repo)
	}

	repoInfos, err := client.ListRepo()
	require.NoError(t, err)
	require.ElementsEqualUnderFn(t, repoNames, repoInfos, RepoInfoToName)
}

// Make sure that commits of deleted repos do not resurface
func TestCreateDeletedRepo(t *testing.T) {
	client := GetPachClient(t)

	repo := "repo"
	require.NoError(t, client.CreateRepo(repo))

	commit, err := client.StartCommit(repo, "")
	require.NoError(t, err)
	_, err = client.PutFile(repo, commit.ID, "foo", strings.NewReader("foo"))
	require.NoError(t, err)
	require.NoError(t, client.FinishCommit(repo, commit.ID))

	commitInfos, err := client.ListCommit(repo, "", "", 0)
	require.NoError(t, err)
	require.Equal(t, 1, len(commitInfos))

	require.NoError(t, client.DeleteRepo(repo, false))
	require.NoError(t, client.CreateRepo(repo))

	commitInfos, err = client.ListCommit(repo, "", "", 0)
	require.NoError(t, err)
	require.Equal(t, 0, len(commitInfos))
}

// The DAG looks like this before the update:
// prov1 prov2
//   \    /
//    repo
//   /    \
// d1      d2
//
// Looks like this after the update:
//
// prov2 prov3
//   \    /
//    repo
//   /    \
// d1      d2
func TestUpdateProvenance(t *testing.T) {
	client := GetPachClient(t)

	prov1 := "prov1"
	require.NoError(t, client.CreateRepo(prov1))
	prov2 := "prov2"
	require.NoError(t, client.CreateRepo(prov2))
	prov3 := "prov3"
	require.NoError(t, client.CreateRepo(prov3))

	repo := "repo"
	require.NoError(t, client.CreateRepo(repo))
	require.NoError(t, client.CreateBranch(repo, "master", "", []*pfs.Branch{pclient.NewBranch(prov1, "master"), pclient.NewBranch(prov2, "master")}))

	downstream1 := "downstream1"
	require.NoError(t, client.CreateRepo(downstream1))
	require.NoError(t, client.CreateBranch(downstream1, "master", "", []*pfs.Branch{pclient.NewBranch(repo, "master")}))

	downstream2 := "downstream2"
	require.NoError(t, client.CreateRepo(downstream2))
	require.NoError(t, client.CreateBranch(downstream2, "master", "", []*pfs.Branch{pclient.NewBranch(repo, "master")}))

	// Without the Update flag it should fail
	require.YesError(t, client.CreateRepo(repo))

	_, err := client.PfsAPIClient.CreateRepo(context.Background(), &pfs.CreateRepoRequest{
		Repo:   pclient.NewRepo(repo),
		Update: true,
	})
	require.NoError(t, err)

	require.NoError(t, client.CreateBranch(repo, "master", "", []*pfs.Branch{pclient.NewBranch(prov2, "master"), pclient.NewBranch(prov3, "master")}))

	// We should be able to delete prov1 since it's no longer the provenance
	// of other repos.
	require.NoError(t, client.DeleteRepo(prov1, false))

	// We shouldn't be able to delete prov3 since it's now a provenance
	// of other repos.
	require.YesError(t, client.DeleteRepo(prov3, false))
}

func TestPutFileIntoOpenCommit(t *testing.T) {
	client := GetPachClient(t)

	repo := "test"
	require.NoError(t, client.CreateRepo(repo))

	commit1, err := client.StartCommit(repo, "master")
	require.NoError(t, err)
	_, err = client.PutFile(repo, commit1.ID, "foo", strings.NewReader("foo\n"))
	require.NoError(t, err)
	require.NoError(t, client.FinishCommit(repo, commit1.ID))

	_, err = client.PutFile(repo, commit1.ID, "foo", strings.NewReader("foo\n"))
	require.YesError(t, err)

	commit2, err := client.StartCommit(repo, "master")
	require.NoError(t, err)
	_, err = client.PutFile(repo, "master", "foo", strings.NewReader("foo\n"))
	require.NoError(t, err)
	require.NoError(t, client.FinishCommit(repo, "master"))

	_, err = client.PutFile(repo, commit2.ID, "foo", strings.NewReader("foo\n"))
	require.YesError(t, err)
}

// Regression test: putting multiple files on an open commit would error out.
// See here for more details: https://github.com/pachyderm/pachyderm/pull/3346
func TestRegressionPutFileIntoOpenCommit(t *testing.T) {
	client := GetPachClient(t)
	require.NoError(t, client.CreateRepo("repo"))

	_, err := client.StartCommit("repo", "master")
	require.NoError(t, err)

	writer, err := client.NewPutFileClient()
	require.NoError(t, err)

	_, err = writer.PutFile("repo", "master", "foo", strings.NewReader("foo\n"))
	require.NoError(t, err)
	_, err = writer.PutFile("repo", "master", "bar", strings.NewReader("bar\n"))
	require.NoError(t, err)

	err = writer.Close()
	require.NoError(t, err)

	var fileInfos []*pfs.FileInfo
	fileInfos, err = client.ListFile("repo", "master", "")
	require.NoError(t, err)
	require.Equal(t, 2, len(fileInfos))

	err = client.Close()
	require.NoError(t, err)
}

func TestPutFileDirectoryTraversal(t *testing.T) {
	var fileInfos []*pfs.FileInfo
	client := GetPachClient(t)
	require.NoError(t, client.CreateRepo("repo"))

	_, err := client.StartCommit("repo", "master")
	require.NoError(t, err)

	writer, err := client.NewPutFileClient()
	require.NoError(t, err)
	_, err = writer.PutFile("repo", "master", "../foo", strings.NewReader("foo\n"))
	require.NoError(t, err)
	err = writer.Close()
	require.YesError(t, err)

	fileInfos, err = client.ListFile("repo", "master", "")
	require.NoError(t, err)
	require.Equal(t, 0, len(fileInfos))

	writer, err = client.NewPutFileClient()
	require.NoError(t, err)
	_, err = writer.PutFile("repo", "master", "foo/../../bar", strings.NewReader("foo\n"))
	require.NoError(t, err)
	err = writer.Close()
	require.YesError(t, err)

	fileInfos, err = client.ListFile("repo", "master", "")
	require.NoError(t, err)
	require.Equal(t, 0, len(fileInfos))

	writer, err = client.NewPutFileClient()
	require.NoError(t, err)
	_, err = writer.PutFile("repo", "master", "foo/../bar", strings.NewReader("foo\n"))
	require.NoError(t, err)
	err = writer.Close()
	require.NoError(t, err)

	fileInfos, err = client.ListFile("repo", "master", "")
	require.NoError(t, err)
	require.Equal(t, 1, len(fileInfos))

	err = client.Close()
	require.NoError(t, err)
}

func TestCreateInvalidBranchName(t *testing.T) {

	client := GetPachClient(t)

	repo := "test"
	require.NoError(t, client.CreateRepo(repo))

	// Create a branch that's the same length as a commit ID
	_, err := client.StartCommit(repo, uuid.NewWithoutDashes())
	require.YesError(t, err)
}

func TestDeleteRepo(t *testing.T) {
	client := GetPachClient(t)

	numRepos := 10
	repoNames := make(map[string]bool)
	for i := 0; i < numRepos; i++ {
		repo := fmt.Sprintf("repo%d", i)
		require.NoError(t, client.CreateRepo(repo))
		repoNames[repo] = true
	}

	reposToRemove := 5
	for i := 0; i < reposToRemove; i++ {
		// Pick one random element from repoNames
		for repoName := range repoNames {
			require.NoError(t, client.DeleteRepo(repoName, false))
			delete(repoNames, repoName)
			break
		}
	}

	repoInfos, err := client.ListRepo()
	require.NoError(t, err)

	for _, repoInfo := range repoInfos {
		require.True(t, repoNames[repoInfo.Repo.Name])
	}

	require.Equal(t, len(repoInfos), numRepos-reposToRemove)
}

func TestDeleteRepoProvenance(t *testing.T) {
	client := GetPachClient(t)

	// Create two repos, one as another's provenance
	require.NoError(t, client.CreateRepo("A"))
	require.NoError(t, client.CreateRepo("B"))
	require.NoError(t, client.CreateBranch("B", "master", "", []*pfs.Branch{pclient.NewBranch("A", "master")}))

	commit, err := client.StartCommit("A", "master")
	require.NoError(t, err)
	require.NoError(t, client.FinishCommit("A", commit.ID))

	// Delete the provenance repo; that should fail.
	require.YesError(t, client.DeleteRepo("A", false))

	// Delete the leaf repo, then the provenance repo; that should succeed
	require.NoError(t, client.DeleteRepo("B", false))

	// Should be in a consistent state after B is deleted
	require.NoError(t, client.FsckFastExit())

	require.NoError(t, client.DeleteRepo("A", false))

	repoInfos, err := client.ListRepo()
	require.NoError(t, err)
	require.Equal(t, 0, len(repoInfos))

	// Create two repos again
	require.NoError(t, client.CreateRepo("A"))
	require.NoError(t, client.CreateRepo("B"))
	require.NoError(t, client.CreateBranch("B", "master", "", []*pfs.Branch{pclient.NewBranch("A", "master")}))

	// Force delete should succeed
	require.NoError(t, client.DeleteRepo("A", true))

	repoInfos, err = client.ListRepo()
	require.NoError(t, err)
	require.Equal(t, 1, len(repoInfos))

	// Everything should be consistent
	require.NoError(t, client.FsckFastExit())
}

func TestInspectCommit(t *testing.T) {
	client := GetPachClient(t)

	repo := "test"
	require.NoError(t, client.CreateRepo(repo))

	started := time.Now()
	commit, err := client.StartCommit(repo, "")
	require.NoError(t, err)

	fileContent := "foo\n"
	_, err = client.PutFile(repo, commit.ID, "foo", strings.NewReader(fileContent))
	require.NoError(t, err)

	commitInfo, err := client.InspectCommit(repo, commit.ID)
	require.NoError(t, err)

	tStarted, err := types.TimestampFromProto(commitInfo.Started)
	require.NoError(t, err)

	require.Equal(t, commit, commitInfo.Commit)
	require.Nil(t, commitInfo.Finished)
	// PutFile does not update commit size; only FinishCommit does
	require.Equal(t, 0, int(commitInfo.SizeBytes))
	require.True(t, started.Before(tStarted))
	require.Nil(t, commitInfo.Finished)

	require.NoError(t, client.FinishCommit(repo, commit.ID))
	finished := time.Now()

	commitInfo, err = client.InspectCommit(repo, commit.ID)
	require.NoError(t, err)

	tStarted, err = types.TimestampFromProto(commitInfo.Started)
	require.NoError(t, err)

	tFinished, err := types.TimestampFromProto(commitInfo.Finished)
	require.NoError(t, err)

	require.Equal(t, commit, commitInfo.Commit)
	require.NotNil(t, commitInfo.Finished)
	require.Equal(t, len(fileContent), int(commitInfo.SizeBytes))
	require.True(t, started.Before(tStarted))
	require.True(t, finished.After(tFinished))
}

func TestInspectCommitBlock(t *testing.T) {
	client := GetPachClient(t)

	repo := "TestInspectCommitBlock"
	require.NoError(t, client.CreateRepo(repo))
	commit, err := client.StartCommit(repo, "")
	require.NoError(t, err)

	go func() {
		time.Sleep(2 * time.Second)
		require.NoError(t, client.FinishCommit(repo, commit.ID))
	}()

	commitInfo, err := client.BlockCommit(commit.Repo.Name, commit.ID)
	require.NoError(t, err)
	require.NotNil(t, commitInfo.Finished)
}

func TestDeleteCommit(t *testing.T) {
	client := GetPachClient(t)

	repo := "test"
	require.NoError(t, client.CreateRepo(repo))

	commit1, err := client.StartCommit(repo, "master")
	require.NoError(t, err)

	fileContent := "foo\n"
	_, err = client.PutFile(repo, commit1.ID, "foo", strings.NewReader(fileContent))
	require.NoError(t, err)

	require.NoError(t, client.FinishCommit(repo, "master"))

	commit2, err := client.StartCommit(repo, "master")
	require.NoError(t, err)

	require.NoError(t, client.DeleteCommit(repo, commit2.ID))

	commitInfo, err := client.InspectCommit(repo, commit2.ID)
	require.YesError(t, err)

	// Check that the head has been set to the parent
	commitInfo, err = client.InspectCommit(repo, "master")
	require.NoError(t, err)
	require.Equal(t, commit1.ID, commitInfo.Commit.ID)

	// Check that the branch still exists
	branches, err := client.ListBranch(repo)
	require.NoError(t, err)
	require.Equal(t, 1, len(branches))
}

func TestDeleteCommitOnlyCommitInBranch(t *testing.T) {
	client := GetPachClient(t)

	repo := "test"
	require.NoError(t, client.CreateRepo(repo))

	commit, err := client.StartCommit(repo, "master")
	require.NoError(t, err)
	_, err = client.PutFile(repo, commit.ID, "foo", strings.NewReader("foo\n"))
	require.NoError(t, err)
	require.NoError(t, client.DeleteCommit(repo, "master"))

	// The branch has not been deleted, though it has no commits
	branches, err := client.ListBranch(repo)
	require.NoError(t, err)
	require.Equal(t, 1, len(branches))
	commits, err := client.ListCommit(repo, "master", "", 0)
	require.NoError(t, err)
	require.Equal(t, 0, len(commits))

	// Check that repo size is back to 0
	repoInfo, err := client.InspectRepo(repo)
	require.Equal(t, 0, int(repoInfo.SizeBytes))
}

func TestDeleteCommitFinished(t *testing.T) {
	client := GetPachClient(t)

	repo := "test"
	require.NoError(t, client.CreateRepo(repo))

	commit, err := client.StartCommit(repo, "master")
	require.NoError(t, err)
	_, err = client.PutFile(repo, commit.ID, "foo", strings.NewReader("foo\n"))
	require.NoError(t, err)
	require.NoError(t, client.FinishCommit(repo, commit.ID))
	require.NoError(t, client.DeleteCommit(repo, "master"))

	// The branch has not been deleted, though it has no commits
	branches, err := client.ListBranch(repo)
	require.NoError(t, err)
	require.Equal(t, 1, len(branches))
	commits, err := client.ListCommit(repo, "master", "", 0)
	require.NoError(t, err)
	require.Equal(t, 0, len(commits))

	// Check that repo size is back to 0
	repoInfo, err := client.InspectRepo(repo)
	require.Equal(t, 0, int(repoInfo.SizeBytes))
}

func TestCleanPath(t *testing.T) {
	c := GetPachClient(t)
	repo := "TestCleanPath"
	require.NoError(t, c.CreateRepo(repo))
	commit, err := c.StartCommit(repo, "master")
	require.NoError(t, err)
	_, err = c.PutFile(repo, commit.ID, "./././file", strings.NewReader("foo"))
	require.NoError(t, err)
	require.NoError(t, c.FinishCommit(repo, commit.ID))
	_, err = c.InspectFile(repo, commit.ID, "file")
	require.NoError(t, err)
}

func TestBasicFile(t *testing.T) {
	client := GetPachClient(t)

	repo := "repo"
	require.NoError(t, client.CreateRepo(repo))

	commit, err := client.StartCommit(repo, "")
	require.NoError(t, err)

	file := "file"
	data := "data"
	_, err = client.PutFile(repo, commit.ID, file, strings.NewReader(data))
	require.NoError(t, err)
	var b bytes.Buffer
	require.NoError(t, client.GetFile(repo, commit.ID, "file", 0, 0, &b))
	require.Equal(t, data, b.String())

	require.NoError(t, client.FinishCommit(repo, commit.ID))

	b.Reset()
	require.NoError(t, client.GetFile(repo, commit.ID, "file", 0, 0, &b))
	require.Equal(t, data, b.String())
}

func TestSimpleFile(t *testing.T) {
	client := GetPachClient(t)

	repo := "test"
	require.NoError(t, client.CreateRepo(repo))

	commit1, err := client.StartCommit(repo, "master")
	require.NoError(t, err)
	_, err = client.PutFile(repo, commit1.ID, "foo", strings.NewReader("foo\n"))
	require.NoError(t, err)
	var buffer bytes.Buffer
	require.NoError(t, client.GetFile(repo, commit1.ID, "foo", 0, 0, &buffer))
	require.Equal(t, "foo\n", buffer.String())
	require.NoError(t, client.FinishCommit(repo, commit1.ID))

	buffer.Reset()
	require.NoError(t, client.GetFile(repo, commit1.ID, "foo", 0, 0, &buffer))
	require.Equal(t, "foo\n", buffer.String())

	commit2, err := client.StartCommit(repo, "master")
	require.NoError(t, err)
	_, err = client.PutFile(repo, commit2.ID, "foo", strings.NewReader("foo\n"))
	require.NoError(t, err)
	buffer.Reset()
	require.NoError(t, client.GetFile(repo, commit1.ID, "foo", 0, 0, &buffer))
	require.Equal(t, "foo\n", buffer.String())
	buffer.Reset()
	require.NoError(t, client.GetFile(repo, commit2.ID, "foo", 0, 0, &buffer))
	require.Equal(t, "foo\nfoo\n", buffer.String())
	err = client.FinishCommit(repo, commit2.ID)
	require.NoError(t, err)

	buffer.Reset()
	require.NoError(t, client.GetFile(repo, commit1.ID, "foo", 0, 0, &buffer))
	require.Equal(t, "foo\n", buffer.String())
	buffer.Reset()
	require.NoError(t, client.GetFile(repo, commit2.ID, "foo", 0, 0, &buffer))
	require.Equal(t, "foo\nfoo\n", buffer.String())
}

func TestStartCommitWithUnfinishedParent(t *testing.T) {
	client := GetPachClient(t)

	repo := "test"
	require.NoError(t, client.CreateRepo(repo))

	commit1, err := client.StartCommit(repo, "master")
	require.NoError(t, err)
	_, err = client.StartCommit(repo, "master")
	// fails because the parent commit has not been finished
	require.YesError(t, err)

	require.NoError(t, client.FinishCommit(repo, commit1.ID))
	_, err = client.StartCommit(repo, "master")
	require.NoError(t, err)
}

func TestAncestrySyntax(t *testing.T) {
	client := GetPachClient(t)

	repo := "test"
	require.NoError(t, client.CreateRepo(repo))

	commit1, err := client.StartCommit(repo, "master")
	require.NoError(t, err)
	_, err = client.PutFileOverwrite(repo, "master", "file", strings.NewReader("1"), 0)
	require.NoError(t, err)
	require.NoError(t, client.FinishCommit(repo, commit1.ID))

	commit2, err := client.StartCommit(repo, "master")
	require.NoError(t, err)
	_, err = client.PutFileOverwrite(repo, commit2.ID, "file", strings.NewReader("2"), 0)
	require.NoError(t, err)
	require.NoError(t, client.FinishCommit(repo, commit2.ID))

	commit3, err := client.StartCommit(repo, "master")
	require.NoError(t, err)
	_, err = client.PutFileOverwrite(repo, commit3.ID, "file", strings.NewReader("3"), 0)
	require.NoError(t, err)
	require.NoError(t, client.FinishCommit(repo, commit3.ID))

	commitInfo, err := client.InspectCommit(repo, "master^")
	require.NoError(t, err)
	require.Equal(t, commit2, commitInfo.Commit)

	commitInfo, err = client.InspectCommit(repo, "master~")
	require.NoError(t, err)
	require.Equal(t, commit2, commitInfo.Commit)

	commitInfo, err = client.InspectCommit(repo, "master^1")
	require.NoError(t, err)
	require.Equal(t, commit2, commitInfo.Commit)

	commitInfo, err = client.InspectCommit(repo, "master~1")
	require.NoError(t, err)
	require.Equal(t, commit2, commitInfo.Commit)

	commitInfo, err = client.InspectCommit(repo, "master^^")
	require.NoError(t, err)
	require.Equal(t, commit1, commitInfo.Commit)

	commitInfo, err = client.InspectCommit(repo, "master~~")
	require.NoError(t, err)
	require.Equal(t, commit1, commitInfo.Commit)

	commitInfo, err = client.InspectCommit(repo, "master^2")
	require.NoError(t, err)
	require.Equal(t, commit1, commitInfo.Commit)

	commitInfo, err = client.InspectCommit(repo, "master~2")
	require.NoError(t, err)
	require.Equal(t, commit1, commitInfo.Commit)

	commitInfo, err = client.InspectCommit(repo, "master.1")
	require.NoError(t, err)
	require.Equal(t, commit1, commitInfo.Commit)

	commitInfo, err = client.InspectCommit(repo, "master.2")
	require.NoError(t, err)
	require.Equal(t, commit2, commitInfo.Commit)

	commitInfo, err = client.InspectCommit(repo, "master.3")
	require.NoError(t, err)
	require.Equal(t, commit3, commitInfo.Commit)

	commitInfo, err = client.InspectCommit(repo, "master^^^")
	require.YesError(t, err)

	commitInfo, err = client.InspectCommit(repo, "master~~~")
	require.YesError(t, err)

	commitInfo, err = client.InspectCommit(repo, "master^3")
	require.YesError(t, err)

	commitInfo, err = client.InspectCommit(repo, "master~3")
	require.YesError(t, err)

	for i := 1; i <= 2; i++ {
		_, err := client.InspectFile(repo, fmt.Sprintf("%v^%v", commit3.ID, 3-i), "file")
		require.NoError(t, err)
	}

	var buffer bytes.Buffer
	require.NoError(t, client.GetFile(repo, ancestry.Add("master", 0), "file", 0, 0, &buffer))
	require.Equal(t, "3", buffer.String())
	buffer.Reset()
	require.NoError(t, client.GetFile(repo, ancestry.Add("master", 1), "file", 0, 0, &buffer))
	require.Equal(t, "2", buffer.String())
	buffer.Reset()
	require.NoError(t, client.GetFile(repo, ancestry.Add("master", 2), "file", 0, 0, &buffer))
	require.Equal(t, "1", buffer.String())
	buffer.Reset()
	require.NoError(t, client.GetFile(repo, ancestry.Add("master", -1), "file", 0, 0, &buffer))
	require.Equal(t, "1", buffer.String())
	buffer.Reset()
	require.NoError(t, client.GetFile(repo, ancestry.Add("master", -2), "file", 0, 0, &buffer))
	require.Equal(t, "2", buffer.String())
	buffer.Reset()
	require.NoError(t, client.GetFile(repo, ancestry.Add("master", -3), "file", 0, 0, &buffer))
	require.Equal(t, "3", buffer.String())

	// Adding a bunch of commits to the head of the branch shouldn't change the forward references.
	// (It will change backward references.)
	for i := 0; i < 10; i++ {
		_, err = client.PutFileOverwrite(repo, "master", "file", strings.NewReader(fmt.Sprintf("%d", i+4)), 0)
		require.NoError(t, err)
	}
	commitInfo, err = client.InspectCommit(repo, "master.1")
	require.NoError(t, err)
	require.Equal(t, commit1, commitInfo.Commit)

	commitInfo, err = client.InspectCommit(repo, "master.2")
	require.NoError(t, err)
	require.Equal(t, commit2, commitInfo.Commit)

	commitInfo, err = client.InspectCommit(repo, "master.3")
	require.NoError(t, err)
	require.Equal(t, commit3, commitInfo.Commit)
}

// TestProvenance implements the following DAG
//  A ─▶ B ─▶ C ─▶ D
//            ▲
//  E ────────╯

func TestProvenance(t *testing.T) {
	client := GetPachClient(t)

	require.NoError(t, client.CreateRepo("A"))
	require.NoError(t, client.CreateRepo("B"))
	require.NoError(t, client.CreateRepo("C"))
	require.NoError(t, client.CreateRepo("D"))
	require.NoError(t, client.CreateRepo("E"))

	require.NoError(t, client.CreateBranch("B", "master", "", []*pfs.Branch{pclient.NewBranch("A", "master")}))
	require.NoError(t, client.CreateBranch("C", "master", "", []*pfs.Branch{pclient.NewBranch("B", "master"), pclient.NewBranch("E", "master")}))
	require.NoError(t, client.CreateBranch("D", "master", "", []*pfs.Branch{pclient.NewBranch("C", "master")}))

	branchInfo, err := client.InspectBranch("B", "master")
	require.NoError(t, err)
	require.Equal(t, 1, len(branchInfo.Provenance))
	branchInfo, err = client.InspectBranch("C", "master")
	require.NoError(t, err)
	require.Equal(t, 3, len(branchInfo.Provenance))
	branchInfo, err = client.InspectBranch("D", "master")
	require.NoError(t, err)
	require.Equal(t, 4, len(branchInfo.Provenance))

	ACommit, err := client.StartCommit("A", "master")
	require.NoError(t, err)
	require.NoError(t, client.FinishCommit("A", ACommit.ID))
	ECommit, err := client.StartCommit("E", "master")
	require.NoError(t, err)
	require.NoError(t, client.FinishCommit("E", ECommit.ID))

	commitInfo, err := client.InspectCommit("B", "master")
	require.NoError(t, err)
	require.Equal(t, 1, len(commitInfo.Provenance))

	commitInfo, err = client.InspectCommit("C", "master")
	require.NoError(t, err)
	require.Equal(t, 3, len(commitInfo.Provenance))

	commitInfo, err = client.InspectCommit("D", "master")
	require.NoError(t, err)
	require.Equal(t, 4, len(commitInfo.Provenance))
}

func TestCommitBranch(t *testing.T) {
	client := GetPachClient(t)

	require.NoError(t, client.CreateRepo("repo"))
	// Make two branches provenant on the master branch
	require.NoError(t, client.CreateBranch("repo", "A", "", []*pfs.Branch{pclient.NewBranch("repo", "master")}))
	require.NoError(t, client.CreateBranch("repo", "B", "", []*pfs.Branch{pclient.NewBranch("repo", "master")}))

	// Now make a commit on the master branch, which should trigger a downstream commit on each of the two branches
	masterCommit, err := client.StartCommit("repo", "master")
	require.NoError(t, err)
	require.NoError(t, client.FinishCommit("repo", masterCommit.ID))

	// Check that the commit in branch A has the information and provenance we expect
	commitInfo, err := client.InspectCommit("repo", "A")
	require.NoError(t, err)
	require.Equal(t, "A", commitInfo.Branch.Name)
	require.Equal(t, 1, len(commitInfo.Provenance))
	require.Equal(t, "master", commitInfo.Provenance[0].Branch.Name)

	// Check that the commit in branch B has the information and provenance we expect
	commitInfo, err = client.InspectCommit("repo", "B")
	require.NoError(t, err)
	require.Equal(t, "B", commitInfo.Branch.Name)
	require.Equal(t, 1, len(commitInfo.Provenance))
	require.Equal(t, "master", commitInfo.Provenance[0].Branch.Name)
}

func TestCommitOnTwoBranchesProvenance(t *testing.T) {
	client := GetPachClient(t)

	require.NoError(t, client.CreateRepo("repo"))

	parentCommit, err := client.StartCommit("repo", "master")
	require.NoError(t, err)
	require.NoError(t, client.FinishCommit("repo", parentCommit.ID))

	masterCommit, err := client.StartCommit("repo", "master")
	require.NoError(t, err)
	require.NoError(t, client.FinishCommit("repo", masterCommit.ID))

	// Make two branches provenant on the same commit on the master branch
	require.NoError(t, client.CreateBranch("repo", "A", masterCommit.ID, nil))
	require.NoError(t, client.CreateBranch("repo", "B", masterCommit.ID, nil))

	// Now create a branch provenant on both branches A and B
	require.NoError(t, client.CreateBranch("repo", "C", "", []*pfs.Branch{pclient.NewBranch("repo", "A"), pclient.NewBranch("repo", "B")}))

	// The head commit of the C branch should have branches A and B both represented in the provenance
	// This is important because jobInput looks up commits by branch
	ci, err := client.InspectCommit("repo", "C")
	require.NoError(t, err)
	require.Equal(t, 2, len(ci.Provenance))

	// We should also be able to delete the head commit of A
	require.NoError(t, client.DeleteCommit("repo", "A"))

	// And the head of branch B should go back to the parent of the deleted commit
	branchInfo, err := client.InspectBranch("repo", "B")
	require.NoError(t, err)
	require.Equal(t, parentCommit.ID, branchInfo.Head.ID)

	// We should also be able to delete the head commit of A
	require.NoError(t, client.DeleteCommit("repo", parentCommit.ID))

	// It should also be ok to make new commits on branches A and B
	aCommit, err := client.StartCommit("repo", "A")
	require.NoError(t, err)
	require.NoError(t, client.FinishCommit("repo", aCommit.ID))

	bCommit, err := client.StartCommit("repo", "B")
	require.NoError(t, err)
	require.NoError(t, client.FinishCommit("repo", bCommit.ID))
}

func TestSimple(t *testing.T) {
	client := GetPachClient(t)

	repo := "test"
	require.NoError(t, client.CreateRepo(repo))
	commit1, err := client.StartCommit(repo, "master")
	require.NoError(t, err)
	_, err = client.PutFile(repo, commit1.ID, "foo", strings.NewReader("foo\n"))
	require.NoError(t, err)
	require.NoError(t, client.FinishCommit(repo, commit1.ID))
	commitInfos, err := client.ListCommit(repo, "", "", 0)
	require.NoError(t, err)
	require.Equal(t, 1, len(commitInfos))
	var buffer bytes.Buffer
	require.NoError(t, client.GetFile(repo, commit1.ID, "foo", 0, 0, &buffer))
	require.Equal(t, "foo\n", buffer.String())
	commit2, err := client.StartCommit(repo, "master")
	require.NoError(t, err)
	_, err = client.PutFile(repo, commit2.ID, "foo", strings.NewReader("foo\n"))
	require.NoError(t, err)
	err = client.FinishCommit(repo, commit2.ID)
	require.NoError(t, err)
	buffer = bytes.Buffer{}
	require.NoError(t, client.GetFile(repo, commit1.ID, "foo", 0, 0, &buffer))
	require.Equal(t, "foo\n", buffer.String())
	buffer = bytes.Buffer{}
	require.NoError(t, client.GetFile(repo, commit2.ID, "foo", 0, 0, &buffer))
	require.Equal(t, "foo\nfoo\n", buffer.String())
}

func TestBranch1(t *testing.T) {
	client := GetPachClient(t)

	repo := "test"
	require.NoError(t, client.CreateRepo(repo))
	commit, err := client.StartCommit(repo, "master")
	require.NoError(t, err)
	_, err = client.PutFile(repo, "master", "foo", strings.NewReader("foo\n"))
	require.NoError(t, err)
	require.NoError(t, client.FinishCommit(repo, "master"))
	var buffer bytes.Buffer
	require.NoError(t, client.GetFile(repo, "master", "foo", 0, 0, &buffer))
	require.Equal(t, "foo\n", buffer.String())
	branches, err := client.ListBranch(repo)
	require.NoError(t, err)
	require.Equal(t, 1, len(branches))
	require.Equal(t, "master", branches[0].Name)

	_, err = client.StartCommit(repo, "master")
	require.NoError(t, err)
	_, err = client.PutFile(repo, "master", "foo", strings.NewReader("foo\n"))
	require.NoError(t, err)
	err = client.FinishCommit(repo, "master")
	require.NoError(t, err)
	buffer = bytes.Buffer{}
	require.NoError(t, client.GetFile(repo, "master", "foo", 0, 0, &buffer))
	require.Equal(t, "foo\nfoo\n", buffer.String())
	branches, err = client.ListBranch(repo)
	require.NoError(t, err)
	require.Equal(t, 1, len(branches))
	require.Equal(t, "master", branches[0].Name)

	require.NoError(t, client.SetBranch(repo, commit.ID, "master2"))

	branches, err = client.ListBranch(repo)
	require.NoError(t, err)
	require.Equal(t, 2, len(branches))
	require.Equal(t, "master2", branches[0].Name)
	require.Equal(t, "master", branches[1].Name)
}

func TestPutFileBig(t *testing.T) {
	client := GetPachClient(t)

	repo := "test"
	require.NoError(t, client.CreateRepo(repo))

	// Write a big blob that would normally not fit in a block
	fileSize := int(pfs.ChunkSize + 5*1024*1024)
	expectedOutputA := generateRandomString(fileSize)
	r := strings.NewReader(string(expectedOutputA))

	commit1, err := client.StartCommit(repo, "")
	require.NoError(t, err)
	_, err = client.PutFile(repo, commit1.ID, "foo", r)
	require.NoError(t, err)
	require.NoError(t, client.FinishCommit(repo, commit1.ID))

	fileInfo, err := client.InspectFile(repo, commit1.ID, "foo")
	require.NoError(t, err)
	require.Equal(t, fileSize, int(fileInfo.SizeBytes))

	var buffer bytes.Buffer
	require.NoError(t, client.GetFile(repo, commit1.ID, "foo", 0, 0, &buffer))
	require.Equal(t, string(expectedOutputA), buffer.String())
}

func TestPutFile(t *testing.T) {
	client := GetPachClient(t)

	repo := "test"
	require.NoError(t, client.CreateRepo(repo))

	// Detect file conflict
	commit1, err := client.StartCommit(repo, "")
	require.NoError(t, err)
	_, err = client.PutFile(repo, commit1.ID, "foo", strings.NewReader("foo\n"))
	require.NoError(t, err)
	_, err = client.PutFile(repo, commit1.ID, "foo/bar", strings.NewReader("foo\n"))
	require.NoError(t, err)
	require.YesError(t, client.FinishCommit(repo, commit1.ID))

	commit1, err = client.StartCommit(repo, "")
	require.NoError(t, err)
	_, err = client.PutFile(repo, commit1.ID, "foo", strings.NewReader("foo\n"))
	require.NoError(t, err)
	_, err = client.PutFile(repo, commit1.ID, "foo", strings.NewReader("foo\n"))
	require.NoError(t, err)
	require.NoError(t, client.FinishCommit(repo, commit1.ID))

	var buffer bytes.Buffer
	require.NoError(t, client.GetFile(repo, commit1.ID, "foo", 0, 0, &buffer))
	require.Equal(t, "foo\nfoo\n", buffer.String())

	commit2, err := client.StartCommitParent(repo, "", commit1.ID)
	require.NoError(t, err)
	// file conflicts with the previous commit
	_, err = client.PutFile(repo, commit2.ID, "foo/bar", strings.NewReader("foo\n"))
	require.NoError(t, err)
	_, err = client.PutFile(repo, commit2.ID, "/bar", strings.NewReader("bar\n"))
	require.NoError(t, err)
	require.YesError(t, client.FinishCommit(repo, commit2.ID))

	commit2, err = client.StartCommitParent(repo, "", commit1.ID)
	require.NoError(t, err)
	_, err = client.PutFile(repo, commit2.ID, "/bar", strings.NewReader("bar\n"))
	require.NoError(t, err)
	require.NoError(t, client.FinishCommit(repo, commit2.ID))

	commit3, err := client.StartCommitParent(repo, "", commit2.ID)
	require.NoError(t, err)
	_, err = client.PutFile(repo, commit3.ID, "dir1/foo", strings.NewReader("foo\n"))
	require.NoError(t, err) // because the directory dir does not exist
	require.NoError(t, client.FinishCommit(repo, commit3.ID))

	commit4, err := client.StartCommitParent(repo, "", commit3.ID)
	require.NoError(t, err)
	_, err = client.PutFile(repo, commit4.ID, "dir2/bar", strings.NewReader("bar\n"))
	require.NoError(t, err)
	require.NoError(t, client.FinishCommit(repo, commit4.ID))

	buffer = bytes.Buffer{}
	require.NoError(t, client.GetFile(repo, commit4.ID, "dir2/bar", 0, 0, &buffer))
	require.Equal(t, "bar\n", buffer.String())
	buffer = bytes.Buffer{}
	require.NoError(t, client.GetFile(repo, commit4.ID, "dir2", 0, 0, &buffer))
}

func TestPutFile2(t *testing.T) {
	client := GetPachClient(t)

	repo := "test"
	require.NoError(t, client.CreateRepo(repo))
	commit1, err := client.StartCommit(repo, "master")
	require.NoError(t, err)
	_, err = client.PutFile(repo, commit1.ID, "file", strings.NewReader("foo\n"))
	require.NoError(t, err)
	_, err = client.PutFile(repo, commit1.ID, "file", strings.NewReader("bar\n"))
	require.NoError(t, err)
	_, err = client.PutFile(repo, "master", "file", strings.NewReader("buzz\n"))
	require.NoError(t, err)
	require.NoError(t, client.FinishCommit(repo, commit1.ID))

	expected := "foo\nbar\nbuzz\n"
	buffer := &bytes.Buffer{}
	require.NoError(t, client.GetFile(repo, commit1.ID, "file", 0, 0, buffer))
	require.Equal(t, expected, buffer.String())
	buffer.Reset()
	require.NoError(t, client.GetFile(repo, "master", "file", 0, 0, buffer))
	require.Equal(t, expected, buffer.String())

	commit2, err := client.StartCommit(repo, "master")
	require.NoError(t, err)
	_, err = client.PutFile(repo, commit2.ID, "file", strings.NewReader("foo\n"))
	require.NoError(t, err)
	_, err = client.PutFile(repo, commit2.ID, "file", strings.NewReader("bar\n"))
	require.NoError(t, err)
	_, err = client.PutFile(repo, "master", "file", strings.NewReader("buzz\n"))
	require.NoError(t, err)
	require.NoError(t, client.FinishCommit(repo, "master"))

	expected = "foo\nbar\nbuzz\nfoo\nbar\nbuzz\n"
	buffer.Reset()
	require.NoError(t, client.GetFile(repo, commit2.ID, "file", 0, 0, buffer))
	require.Equal(t, expected, buffer.String())
	buffer.Reset()
	require.NoError(t, client.GetFile(repo, "master", "file", 0, 0, buffer))
	require.Equal(t, expected, buffer.String())

	commit3, err := client.StartCommit(repo, "master")
	require.NoError(t, err)
	require.NoError(t, client.SetBranch(repo, commit3.ID, "foo"))
	_, err = client.PutFile(repo, "foo", "file", strings.NewReader("foo\nbar\nbuzz\n"))
	require.NoError(t, client.FinishCommit(repo, "foo"))

	expected = "foo\nbar\nbuzz\nfoo\nbar\nbuzz\nfoo\nbar\nbuzz\n"
	buffer.Reset()
	require.NoError(t, client.GetFile(repo, "foo", "file", 0, 0, buffer))
	require.Equal(t, expected, buffer.String())
}

func TestPutFileLongName(t *testing.T) {
	client := GetPachClient(t)

	repo := "test"
	require.NoError(t, client.CreateRepo(repo))

	fileName := `oaidhzoshd()&)(@^$@(#)oandoancoasid1)(&@$)(@U)oaidhzoshd()&)(@^$@(#)oandoancoasid1)(&@$)(@U)oaidhzoshd()&)(@^$@(#)oandoancoasid1)(&@$)(@U)oaidhzoshd()&)(@^$@(#)oandoancoasid1)(&@$)(@U)oaidhzoshd()&)(@^$@(#)oandoancoasid1)(&@$)(@U)oaidhzoshd()&)(@^$@(#)oandoancoasid1)(&@$)(@U)oaidhzoshd()&)(@^$@(#)oandoancoasid1)(&@$)(@U)oaidhzoshd()&)(@^$@(#)oandoancoasid1)(&@$)(@U)oaidhzoshd()&)(@^$@(#)oandoancoasid1)(&@$)(@U)oaidhzoshd()&)(@^$@(#)oandoancoasid1)(&@$)(@U)oaidhzoshd()&)(@^$@(#)oandoancoasid1)(&@$)(@U)oaidhzoshd()&)(@^$@(#)oandoancoasid1)(&@$)(@U)oaidhzoshd()&)(@^$@(#)oandoancoasid1)(&@$)(@U)oaidhzoshd()&)(@^$@(#)oandoancoasid1)(&@$)(@U)oaidhzoshd()&)(@^$@(#)oandoancoasid1)(&@$)(@U)oaidhzoshd()&)(@^$@(#)oandoancoasid1)(&@$)(@U)oaidhzoshd()&)(@^$@(#)oandoancoasid1)(&@$)(@U)oaidhzoshd()&)(@^$@(#)oandoancoasid1)(&@$)(@U)oaidhzoshd()&)(@^$@(#)oandoancoasid1)(&@$)(@U)oaidhzoshd()&)(@^$@(#)oandoancoasid1)(&@$)(@U)oaidhzoshd()&)(@^$@(#)oandoancoasid1)(&@$)(@U)oaidhzoshd()&)(@^$@(#)oandoancoasid1)(&@$)(@U)oaidhzoshd()&)(@^$@(#)oandoancoasid1)(&@$)(@U)oaidhzoshd()&)(@^$@(#)oandoancoasid1)(&@$)(@U)oaidhzoshd()&)(@^$@(#)oandoancoasid1)(&@$)(@U)oaidhzoshd()&)(@^$@(#)oandoancoasid1)(&@$)(@U)`

	commit, err := client.StartCommit(repo, "")
	require.NoError(t, err)
	_, err = client.PutFile(repo, commit.ID, fileName, strings.NewReader("foo\n"))
	require.NoError(t, client.FinishCommit(repo, commit.ID))

	var buffer bytes.Buffer
	require.NoError(t, client.GetFile(repo, commit.ID, fileName, 0, 0, &buffer))
	require.Equal(t, "foo\n", buffer.String())
}

func TestPutSameFileInParallel(t *testing.T) {
	client := GetPachClient(t)

	repo := "test"
	require.NoError(t, client.CreateRepo(repo))

	commit, err := client.StartCommit(repo, "")
	require.NoError(t, err)
	var eg errgroup.Group
	for i := 0; i < 3; i++ {
		eg.Go(func() error {
			_, err = client.PutFile(repo, commit.ID, "foo", strings.NewReader("foo\n"))
			return err
		})
	}
	require.NoError(t, eg.Wait())
	require.NoError(t, client.FinishCommit(repo, commit.ID))

	var buffer bytes.Buffer
	require.NoError(t, client.GetFile(repo, commit.ID, "foo", 0, 0, &buffer))
	require.Equal(t, "foo\nfoo\nfoo\n", buffer.String())
}

func TestInspectFile(t *testing.T) {
	client := GetPachClient(t)

	repo := "test"
	require.NoError(t, client.CreateRepo(repo))

	fileContent1 := "foo\n"
	commit1, err := client.StartCommit(repo, "master")
	require.NoError(t, err)
	_, err = client.PutFile(repo, commit1.ID, "foo", strings.NewReader(fileContent1))
	require.NoError(t, err)

	fileInfo, err := client.InspectFile(repo, commit1.ID, "foo")
	require.NoError(t, err)
	require.Equal(t, pfs.FileType_FILE, fileInfo.FileType)
	require.Equal(t, len(fileContent1), int(fileInfo.SizeBytes))

	require.NoError(t, client.FinishCommit(repo, commit1.ID))

	fileInfo, err = client.InspectFile(repo, commit1.ID, "foo")
	require.NoError(t, err)
	require.Equal(t, pfs.FileType_FILE, fileInfo.FileType)
	require.Equal(t, len(fileContent1), int(fileInfo.SizeBytes))

	fileContent2 := "barbar\n"
	commit2, err := client.StartCommit(repo, "master")
	require.NoError(t, err)
	_, err = client.PutFile(repo, commit2.ID, "foo", strings.NewReader(fileContent2))
	require.NoError(t, err)

	fileInfo, err = client.InspectFile(repo, commit2.ID, "foo")
	require.NoError(t, err)
	require.Equal(t, pfs.FileType_FILE, fileInfo.FileType)
	require.Equal(t, len(fileContent1+fileContent2), int(fileInfo.SizeBytes))

	require.NoError(t, client.FinishCommit(repo, commit2.ID))

	fileInfo, err = client.InspectFile(repo, commit2.ID, "foo")
	require.NoError(t, err)
	require.Equal(t, pfs.FileType_FILE, fileInfo.FileType)
	require.Equal(t, len(fileContent1+fileContent2), int(fileInfo.SizeBytes))

	fileInfo, err = client.InspectFile(repo, commit2.ID, "foo")
	require.NoError(t, err)
	require.Equal(t, pfs.FileType_FILE, fileInfo.FileType)
	require.Equal(t, len(fileContent1)+len(fileContent2), int(fileInfo.SizeBytes))

	fileContent3 := "bar\n"
	commit3, err := client.StartCommit(repo, "master")
	require.NoError(t, err)
	_, err = client.PutFile(repo, commit3.ID, "bar", strings.NewReader(fileContent3))
	require.NoError(t, err)
	require.NoError(t, client.FinishCommit(repo, commit3.ID))

	fileInfos, err := client.ListFile(repo, commit3.ID, "")
	require.NoError(t, err)
	require.Equal(t, len(fileInfos), 2)
}

func TestInspectFile2(t *testing.T) {
	client := GetPachClient(t)

	repo := "test"
	require.NoError(t, client.CreateRepo(repo))

	fileContent1 := "foo\n"
	fileContent2 := "buzz\n"

	_, err := client.StartCommit(repo, "master")
	require.NoError(t, err)
	_, err = client.PutFile(repo, "master", "file", strings.NewReader(fileContent1))
	require.NoError(t, err)
	require.NoError(t, client.FinishCommit(repo, "master"))

	fileInfo, err := client.InspectFile(repo, "master", "/file")
	require.NoError(t, err)
	require.Equal(t, len(fileContent1), int(fileInfo.SizeBytes))
	require.Equal(t, "/file", fileInfo.File.Path)
	require.Equal(t, pfs.FileType_FILE, fileInfo.FileType)

	_, err = client.StartCommit(repo, "master")
	require.NoError(t, err)
	_, err = client.PutFile(repo, "master", "file", strings.NewReader(fileContent1))
	require.NoError(t, err)
	require.NoError(t, client.FinishCommit(repo, "master"))

	fileInfo, err = client.InspectFile(repo, "master", "file")
	require.NoError(t, err)
	require.Equal(t, len(fileContent1)*2, int(fileInfo.SizeBytes))
	require.Equal(t, "file", fileInfo.File.Path)

	_, err = client.StartCommit(repo, "master")
	require.NoError(t, err)
	err = client.DeleteFile(repo, "master", "file")
	require.NoError(t, err)
	_, err = client.PutFile(repo, "master", "file", strings.NewReader(fileContent2))
	require.NoError(t, err)
	require.NoError(t, client.FinishCommit(repo, "master"))

	fileInfo, err = client.InspectFile(repo, "master", "file")
	require.NoError(t, err)
	require.Equal(t, len(fileContent2), int(fileInfo.SizeBytes))
}

func TestInspectDir(t *testing.T) {
	client := GetPachClient(t)

	repo := "test"
	require.NoError(t, client.CreateRepo(repo))

	commit1, err := client.StartCommit(repo, "")
	require.NoError(t, err)

	fileContent := "foo\n"
	_, err = client.PutFile(repo, commit1.ID, "dir/foo", strings.NewReader(fileContent))
	require.NoError(t, err)

	fileInfo, err := client.InspectFile(repo, commit1.ID, "dir/foo")
	require.NoError(t, err)
	require.Equal(t, len(fileContent), int(fileInfo.SizeBytes))
	require.Equal(t, pfs.FileType_FILE, fileInfo.FileType)

	require.NoError(t, client.FinishCommit(repo, commit1.ID))

	fileInfo, err = client.InspectFile(repo, commit1.ID, "dir/foo")
	require.NoError(t, err)
	require.Equal(t, len(fileContent), int(fileInfo.SizeBytes))
	require.Equal(t, pfs.FileType_FILE, fileInfo.FileType)

	fileInfo, err = client.InspectFile(repo, commit1.ID, "dir")
	require.NoError(t, err)
	require.Equal(t, len(fileContent), int(fileInfo.SizeBytes))
	require.Equal(t, pfs.FileType_DIR, fileInfo.FileType)

	_, err = client.InspectFile(repo, commit1.ID, "")
	require.NoError(t, err)
	require.Equal(t, len(fileContent), int(fileInfo.SizeBytes))
	require.Equal(t, pfs.FileType_DIR, fileInfo.FileType)
}

func TestInspectDir2(t *testing.T) {
	client := GetPachClient(t)

	repo := "test"
	require.NoError(t, client.CreateRepo(repo))

	fileContent := "foo\n"

	_, err := client.StartCommit(repo, "master")
	require.NoError(t, err)
	_, err = client.PutFile(repo, "master", "dir/1", strings.NewReader(fileContent))
	require.NoError(t, err)
	_, err = client.PutFile(repo, "master", "dir/2", strings.NewReader(fileContent))
	require.NoError(t, err)

	fileInfo, err := client.InspectFile(repo, "master", "/dir")
	require.NoError(t, err)
	require.Equal(t, "/dir", fileInfo.File.Path)
	require.Equal(t, pfs.FileType_DIR, fileInfo.FileType)

	require.NoError(t, client.FinishCommit(repo, "master"))

	fileInfo, err = client.InspectFile(repo, "master", "/dir")
	require.NoError(t, err)
	require.Equal(t, "/dir", fileInfo.File.Path)
	require.Equal(t, pfs.FileType_DIR, fileInfo.FileType)

	_, err = client.StartCommit(repo, "master")
	require.NoError(t, err)
	_, err = client.PutFile(repo, "master", "dir/3", strings.NewReader(fileContent))
	require.NoError(t, err)
	fileInfo, err = client.InspectFile(repo, "master", "dir")
	require.NoError(t, err)

	require.NoError(t, client.FinishCommit(repo, "master"))

	fileInfo, err = client.InspectFile(repo, "master", "dir")
	require.NoError(t, err)

	_, err = client.StartCommit(repo, "master")
	require.NoError(t, err)
	err = client.DeleteFile(repo, "master", "dir/2")
	require.NoError(t, err)
	require.NoError(t, client.FinishCommit(repo, "master"))

	fileInfo, err = client.InspectFile(repo, "master", "dir")
	require.NoError(t, err)
}

func TestListFileTwoCommits(t *testing.T) {
	client := GetPachClient(t)

	repo := "test"
	require.NoError(t, client.CreateRepo(repo))

	numFiles := 5

	commit1, err := client.StartCommit(repo, "master")
	require.NoError(t, err)

	for i := 0; i < numFiles; i++ {
		_, err = client.PutFile(repo, commit1.ID, fmt.Sprintf("file%d", i), strings.NewReader("foo\n"))
		require.NoError(t, err)
	}

	fileInfos, err := client.ListFile(repo, "master", "")
	require.NoError(t, err)
	require.Equal(t, numFiles, len(fileInfos))

	require.NoError(t, client.FinishCommit(repo, commit1.ID))

	commit2, err := client.StartCommit(repo, "master")
	require.NoError(t, err)

	for i := 0; i < numFiles; i++ {
		_, err = client.PutFile(repo, commit2.ID, fmt.Sprintf("file2-%d", i), strings.NewReader("foo\n"))
		require.NoError(t, err)
	}

	fileInfos, err = client.ListFile(repo, commit2.ID, "")
	require.NoError(t, err)
	require.Equal(t, 2*numFiles, len(fileInfos))

	require.NoError(t, client.FinishCommit(repo, commit2.ID))

	fileInfos, err = client.ListFile(repo, commit1.ID, "")
	require.NoError(t, err)
	require.Equal(t, numFiles, len(fileInfos))

	fileInfos, err = client.ListFile(repo, commit2.ID, "")
	require.NoError(t, err)
	require.Equal(t, 2*numFiles, len(fileInfos))
}

func TestListFile(t *testing.T) {
	client := GetPachClient(t)

	repo := "test"
	require.NoError(t, client.CreateRepo(repo))

	commit, err := client.StartCommit(repo, "")
	require.NoError(t, err)

	fileContent1 := "foo\n"
	_, err = client.PutFile(repo, commit.ID, "dir/foo", strings.NewReader(fileContent1))
	require.NoError(t, err)

	fileContent2 := "bar\n"
	_, err = client.PutFile(repo, commit.ID, "dir/bar", strings.NewReader(fileContent2))
	require.NoError(t, err)

	fileInfos, err := client.ListFile(repo, commit.ID, "dir")
	require.NoError(t, err)
	require.Equal(t, 2, len(fileInfos))
	require.True(t, fileInfos[0].File.Path == "/dir/foo" && fileInfos[1].File.Path == "/dir/bar" || fileInfos[0].File.Path == "/dir/bar" && fileInfos[1].File.Path == "/dir/foo")
	require.True(t, fileInfos[0].SizeBytes == fileInfos[1].SizeBytes && fileInfos[0].SizeBytes == uint64(len(fileContent1)))

	require.NoError(t, client.FinishCommit(repo, commit.ID))

	fileInfos, err = client.ListFile(repo, commit.ID, "dir")
	require.NoError(t, err)
	require.Equal(t, 2, len(fileInfos))
	require.True(t, fileInfos[0].File.Path == "/dir/foo" && fileInfos[1].File.Path == "/dir/bar" || fileInfos[0].File.Path == "/dir/bar" && fileInfos[1].File.Path == "/dir/foo")
	require.True(t, fileInfos[0].SizeBytes == fileInfos[1].SizeBytes && fileInfos[0].SizeBytes == uint64(len(fileContent1)))
}

func TestListFile2(t *testing.T) {
	client := GetPachClient(t)

	repo := "test"
	require.NoError(t, client.CreateRepo(repo))

	fileContent := "foo\n"

	_, err := client.StartCommit(repo, "master")
	require.NoError(t, err)
	_, err = client.PutFile(repo, "master", "dir/1", strings.NewReader(fileContent))
	require.NoError(t, err)
	_, err = client.PutFile(repo, "master", "dir/2", strings.NewReader(fileContent))
	require.NoError(t, err)

	fileInfos, err := client.ListFile(repo, "master", "dir")
	require.NoError(t, err)
	require.Equal(t, 2, len(fileInfos))

	require.NoError(t, client.FinishCommit(repo, "master"))

	fileInfos, err = client.ListFile(repo, "master", "dir")
	require.NoError(t, err)
	require.Equal(t, 2, len(fileInfos))

	_, err = client.StartCommit(repo, "master")
	require.NoError(t, err)
	_, err = client.PutFile(repo, "master", "dir/3", strings.NewReader(fileContent))
	require.NoError(t, err)
	require.NoError(t, client.FinishCommit(repo, "master"))

	fileInfos, err = client.ListFile(repo, "master", "dir")
	require.NoError(t, err)
	require.Equal(t, 3, len(fileInfos))

	_, err = client.StartCommit(repo, "master")
	require.NoError(t, err)
	err = client.DeleteFile(repo, "master", "dir/2")
	require.NoError(t, err)
	require.NoError(t, client.FinishCommit(repo, "master"))

	fileInfos, err = client.ListFile(repo, "master", "dir")
	require.NoError(t, err)
	require.Equal(t, 2, len(fileInfos))
}

func TestListFile3(t *testing.T) {
	client := GetPachClient(t)

	repo := "test"
	require.NoError(t, client.CreateRepo(repo))

	fileContent := "foo\n"

	_, err := client.StartCommit(repo, "master")
	require.NoError(t, err)
	_, err = client.PutFile(repo, "master", "dir/1", strings.NewReader(fileContent))
	require.NoError(t, err)
	_, err = client.PutFile(repo, "master", "dir/2", strings.NewReader(fileContent))
	require.NoError(t, err)
	require.NoError(t, client.FinishCommit(repo, "master"))

	fileInfos, err := client.ListFile(repo, "master", "dir")
	require.NoError(t, err)
	require.Equal(t, 2, len(fileInfos))

	_, err = client.StartCommit(repo, "master")
	require.NoError(t, err)
	_, err = client.PutFile(repo, "master", "dir/3/foo", strings.NewReader(fileContent))
	require.NoError(t, err)
	_, err = client.PutFile(repo, "master", "dir/3/bar", strings.NewReader(fileContent))
	require.NoError(t, err)
	require.NoError(t, client.FinishCommit(repo, "master"))

	fileInfos, err = client.ListFile(repo, "master", "dir")
	require.NoError(t, err)
	require.Equal(t, 3, len(fileInfos))
	require.Equal(t, int(fileInfos[2].SizeBytes), len(fileContent)*2)

	_, err = client.StartCommit(repo, "master")
	require.NoError(t, err)
	err = client.DeleteFile(repo, "master", "dir/3/bar")
	require.NoError(t, err)
	require.NoError(t, client.FinishCommit(repo, "master"))

	fileInfos, err = client.ListFile(repo, "master", "dir")
	require.NoError(t, err)
	require.Equal(t, 3, len(fileInfos))
	require.Equal(t, int(fileInfos[2].SizeBytes), len(fileContent))

	_, err = client.StartCommit(repo, "master")
	require.NoError(t, err)
	_, err = client.PutFile(repo, "master", "file", strings.NewReader(fileContent))
	require.NoError(t, err)
	require.NoError(t, client.FinishCommit(repo, "master"))

	fileInfos, err = client.ListFile(repo, "master", "/")
	require.NoError(t, err)
	require.Equal(t, 2, len(fileInfos))
}

func TestPutFileTypeConflict(t *testing.T) {
	client := GetPachClient(t)

	repo := "test"
	require.NoError(t, client.CreateRepo(repo))

	fileContent := "foo\n"

	commit1, err := client.StartCommit(repo, "master")
	require.NoError(t, err)
	_, err = client.PutFile(repo, commit1.ID, "dir/1", strings.NewReader(fileContent))
	require.NoError(t, err)
	require.NoError(t, client.FinishCommit(repo, commit1.ID))

	commit2, err := client.StartCommit(repo, "master")
	require.NoError(t, err)
	_, err = client.PutFile(repo, commit2.ID, "dir", strings.NewReader(fileContent))
	require.NoError(t, err)
	require.YesError(t, client.FinishCommit(repo, commit2.ID))
}

func TestRootDirectory(t *testing.T) {
	client := GetPachClient(t)

	repo := "test"
	require.NoError(t, client.CreateRepo(repo))

	fileContent := "foo\n"

	commit, err := client.StartCommit(repo, "")
	require.NoError(t, err)
	_, err = client.PutFile(repo, commit.ID, "foo", strings.NewReader(fileContent))
	require.NoError(t, err)

	fileInfos, err := client.ListFile(repo, commit.ID, "")
	require.NoError(t, err)
	require.Equal(t, 1, len(fileInfos))

	require.NoError(t, client.FinishCommit(repo, commit.ID))

	fileInfos, err = client.ListFile(repo, commit.ID, "")
	require.NoError(t, err)
	require.Equal(t, 1, len(fileInfos))
}

func TestDeleteFile(t *testing.T) {
	client := GetPachClient(t)

	repo := "test"
	require.NoError(t, client.CreateRepo(repo))

	// Commit 1: Add two files; delete one file within the commit
	commit1, err := client.StartCommit(repo, "master")
	require.NoError(t, err)

	fileContent1 := "foo\n"
	_, err = client.PutFile(repo, commit1.ID, "foo", strings.NewReader(fileContent1))
	require.NoError(t, err)

	fileContent2 := "bar\n"
	_, err = client.PutFile(repo, commit1.ID, "bar", strings.NewReader(fileContent2))
	require.NoError(t, err)

	require.NoError(t, client.DeleteFile(repo, commit1.ID, "foo"))

	_, err = client.InspectFile(repo, commit1.ID, "foo")
	require.YesError(t, err)

	fileInfos, err := client.ListFile(repo, commit1.ID, "")
	require.NoError(t, err)
	require.Equal(t, 1, len(fileInfos))

	require.NoError(t, client.FinishCommit(repo, commit1.ID))

	_, err = client.InspectFile(repo, commit1.ID, "foo")
	require.YesError(t, err)

	// Should see one file
	fileInfos, err = client.ListFile(repo, commit1.ID, "")
	require.NoError(t, err)
	require.Equal(t, 1, len(fileInfos))

	// Deleting a file in a finished commit should result in an error
	require.YesError(t, client.DeleteFile(repo, commit1.ID, "bar"))

	// Empty commit
	commit2, err := client.StartCommit(repo, "master")
	require.NoError(t, err)
	require.NoError(t, client.FinishCommit(repo, commit2.ID))

	// Should still see one files
	fileInfos, err = client.ListFile(repo, commit2.ID, "")
	require.NoError(t, err)
	require.Equal(t, 1, len(fileInfos))

	// Delete bar
	commit3, err := client.StartCommit(repo, "master")
	require.NoError(t, err)
	require.NoError(t, client.DeleteFile(repo, commit3.ID, "bar"))

	// Should see no file
	fileInfos, err = client.ListFile(repo, commit3.ID, "")
	require.NoError(t, err)
	require.Equal(t, 0, len(fileInfos))

	_, err = client.InspectFile(repo, commit3.ID, "bar")
	require.YesError(t, err)

	require.NoError(t, client.FinishCommit(repo, commit3.ID))

	// Should see no file
	fileInfos, err = client.ListFile(repo, commit3.ID, "")
	require.NoError(t, err)
	require.Equal(t, 0, len(fileInfos))

	_, err = client.InspectFile(repo, commit3.ID, "bar")
	require.YesError(t, err)

	// Delete a nonexistent file; it should be no-op
	commit4, err := client.StartCommit(repo, "master")
	require.NoError(t, err)
	require.NoError(t, client.DeleteFile(repo, commit4.ID, "nonexistent"))
	require.NoError(t, client.FinishCommit(repo, commit4.ID))
}

func TestDeleteDir(t *testing.T) {
	client := GetPachClient(t)

	repo := "test"
	require.NoError(t, client.CreateRepo(repo))

	// Commit 1: Add two files into the same directory; delete the directory
	commit1, err := client.StartCommit(repo, "master")
	require.NoError(t, err)

	_, err = client.PutFile(repo, commit1.ID, "dir/foo", strings.NewReader("foo1"))
	require.NoError(t, err)

	_, err = client.PutFile(repo, commit1.ID, "dir/bar", strings.NewReader("bar1"))
	require.NoError(t, err)

	require.NoError(t, client.DeleteFile(repo, commit1.ID, "dir"))

	fileInfos, err := client.ListFile(repo, commit1.ID, "")
	require.NoError(t, err)
	require.Equal(t, 0, len(fileInfos))

	require.NoError(t, client.FinishCommit(repo, commit1.ID))

	fileInfos, err = client.ListFile(repo, commit1.ID, "")
	require.NoError(t, err)
	require.Equal(t, 0, len(fileInfos))

	// dir should not exist
	_, err = client.InspectFile(repo, commit1.ID, "dir")
	require.YesError(t, err)

	// Commit 2: Delete the directory and add the same two files
	// The two files should reflect the new content
	commit2, err := client.StartCommit(repo, "master")
	require.NoError(t, err)

	_, err = client.PutFile(repo, commit2.ID, "dir/foo", strings.NewReader("foo2"))
	require.NoError(t, err)

	_, err = client.PutFile(repo, commit2.ID, "dir/bar", strings.NewReader("bar2"))
	require.NoError(t, err)

	// Should see two files
	fileInfos, err = client.ListFile(repo, commit2.ID, "dir")
	require.NoError(t, err)
	require.Equal(t, 2, len(fileInfos))

	require.NoError(t, client.FinishCommit(repo, commit2.ID))

	// Should see two files
	fileInfos, err = client.ListFile(repo, commit2.ID, "dir")
	require.NoError(t, err)
	require.Equal(t, 2, len(fileInfos))

	var buffer bytes.Buffer
	require.NoError(t, client.GetFile(repo, commit2.ID, "dir/foo", 0, 0, &buffer))
	require.Equal(t, "foo2", buffer.String())

	var buffer2 bytes.Buffer
	require.NoError(t, client.GetFile(repo, commit2.ID, "dir/bar", 0, 0, &buffer2))
	require.Equal(t, "bar2", buffer2.String())

	// Commit 3: delete the directory
	commit3, err := client.StartCommit(repo, "master")
	require.NoError(t, err)

	require.NoError(t, client.DeleteFile(repo, commit3.ID, "dir"))

	// Should see zero files
	fileInfos, err = client.ListFile(repo, commit3.ID, "")
	require.NoError(t, err)
	require.Equal(t, 0, len(fileInfos))

	require.NoError(t, client.FinishCommit(repo, commit3.ID))

	// Should see zero files
	fileInfos, err = client.ListFile(repo, commit3.ID, "")
	require.NoError(t, err)
	require.Equal(t, 0, len(fileInfos))

	// TODO: test deleting "."
}

func TestDeleteFile2(t *testing.T) {
	client := GetPachClient(t)

	repo := "test"
	require.NoError(t, client.CreateRepo(repo))

	commit1, err := client.StartCommit(repo, "master")
	require.NoError(t, err)
	_, err = client.PutFile(repo, commit1.ID, "file", strings.NewReader("foo\n"))
	require.NoError(t, err)
	require.NoError(t, client.FinishCommit(repo, commit1.ID))

	commit2, err := client.StartCommit(repo, "master")
	require.NoError(t, err)
	err = client.DeleteFile(repo, commit2.ID, "file")
	require.NoError(t, err)
	_, err = client.PutFile(repo, commit2.ID, "file", strings.NewReader("bar\n"))
	require.NoError(t, err)
	require.NoError(t, client.FinishCommit(repo, commit2.ID))

	expected := "bar\n"
	var buffer bytes.Buffer
	require.NoError(t, client.GetFile(repo, "master", "file", 0, 0, &buffer))
	require.Equal(t, expected, buffer.String())

	commit3, err := client.StartCommit(repo, "master")
	require.NoError(t, err)
	_, err = client.PutFile(repo, commit3.ID, "file", strings.NewReader("buzz\n"))
	require.NoError(t, err)
	err = client.DeleteFile(repo, commit3.ID, "file")
	require.NoError(t, err)
	_, err = client.PutFile(repo, commit3.ID, "file", strings.NewReader("foo\n"))
	require.NoError(t, err)
	require.NoError(t, client.FinishCommit(repo, commit3.ID))

	expected = "foo\n"
	buffer.Reset()
	require.NoError(t, client.GetFile(repo, commit3.ID, "file", 0, 0, &buffer))
	require.Equal(t, expected, buffer.String())
}

func TestListCommit(t *testing.T) {
	client := GetPachClient(t)

	repo := "test"
	require.NoError(t, client.CreateRepo(repo))

	numCommits := 10

	var midCommitID string
	for i := 0; i < numCommits; i++ {
		commit, err := client.StartCommit(repo, "master")
		require.NoError(t, err)
		require.NoError(t, client.FinishCommit(repo, "master"))
		if i == numCommits/2 {
			midCommitID = commit.ID
		}
	}

	// list all commits
	commitInfos, err := client.ListCommit(repo, "", "", 0)
	require.NoError(t, err)
	require.Equal(t, numCommits, len(commitInfos))

	// Test that commits are sorted in newest-first order
	for i := 0; i < len(commitInfos)-1; i++ {
		require.Equal(t, commitInfos[i].ParentCommit, commitInfos[i+1].Commit)
	}

	// Now list all commits up to the last commit
	commitInfos, err = client.ListCommit(repo, "master", "", 0)
	require.NoError(t, err)
	require.Equal(t, numCommits, len(commitInfos))

	// Test that commits are sorted in newest-first order
	for i := 0; i < len(commitInfos)-1; i++ {
		require.Equal(t, commitInfos[i].ParentCommit, commitInfos[i+1].Commit)
	}

	// Now list all commits up to the mid commit, excluding the mid commit
	// itself
	commitInfos, err = client.ListCommit(repo, "master", midCommitID, 0)
	require.NoError(t, err)
	require.Equal(t, numCommits-numCommits/2-1, len(commitInfos))

	// Test that commits are sorted in newest-first order
	for i := 0; i < len(commitInfos)-1; i++ {
		require.Equal(t, commitInfos[i].ParentCommit, commitInfos[i+1].Commit)
	}

	// list commits by branch
	commitInfos, err = client.ListCommit(repo, "master", "", 0)
	require.NoError(t, err)
	require.Equal(t, numCommits, len(commitInfos))

	// Test that commits are sorted in newest-first order
	for i := 0; i < len(commitInfos)-1; i++ {
		require.Equal(t, commitInfos[i].ParentCommit, commitInfos[i+1].Commit)
	}
}

func TestOffsetRead(t *testing.T) {
	client := GetPachClient(t)

	repo := "TestOffsetRead"
	require.NoError(t, client.CreateRepo(repo))
	commit, err := client.StartCommit(repo, "")
	require.NoError(t, err)
	fileData := "foo\n"
	_, err = client.PutFile(repo, commit.ID, "foo", strings.NewReader(fileData))
	require.NoError(t, err)
	_, err = client.PutFile(repo, commit.ID, "foo", strings.NewReader(fileData))
	require.NoError(t, err)

	var buffer bytes.Buffer
	require.NoError(t, client.GetFile(repo, commit.ID, "foo", int64(len(fileData)*2)+1, 0, &buffer))
	require.Equal(t, "", buffer.String())

	require.NoError(t, client.FinishCommit(repo, commit.ID))

	buffer.Reset()
	require.NoError(t, client.GetFile(repo, commit.ID, "foo", int64(len(fileData)*2)+1, 0, &buffer))
	require.Equal(t, "", buffer.String())
}

func TestBranch2(t *testing.T) {
	client := GetPachClient(t)

	repo := "test"
	require.NoError(t, client.CreateRepo(repo))

	commit, err := client.StartCommit(repo, "")
	require.NoError(t, err)
	require.NoError(t, client.FinishCommit(repo, commit.ID))

	expectedBranches := []string{"branch1", "branch2", "branch3"}
	for _, branch := range expectedBranches {
		require.NoError(t, client.SetBranch(repo, commit.ID, branch))
	}

	branches, err := client.ListBranch(repo)
	require.Equal(t, len(expectedBranches), len(branches))
	for i, branch := range branches {
		// branches should return in newest-first order
		require.Equal(t, expectedBranches[len(branches)-i-1], branch.Name)
		require.Equal(t, commit, branch.Head)
	}

	commit2, err := client.StartCommit(repo, "branch1")
	require.NoError(t, err)
	require.NoError(t, client.FinishCommit(repo, "branch1"))

	commit2Info, err := client.InspectCommit(repo, "branch1")
	require.NoError(t, err)
	require.Equal(t, commit, commit2Info.ParentCommit)

	// delete the last branch
	var lastBranch string
	lastBranch = expectedBranches[len(expectedBranches)-1]
	require.NoError(t, client.DeleteBranch(repo, lastBranch, false))
	branches, err = client.ListBranch(repo)
	require.Equal(t, 2, len(branches))
	require.Equal(t, "branch2", branches[0].Name)
	require.Equal(t, commit, branches[0].Head)
	require.Equal(t, "branch1", branches[1].Name)
	require.Equal(t, commit2, branches[1].Head)
}
func TestDeleteNonexistentBranch(t *testing.T) {
	client := GetPachClient(t)

	repo := "TestDeleteNonexistentBranch"
	require.NoError(t, client.CreateRepo(repo))
	require.NoError(t, client.DeleteBranch(repo, "doesnt_exist", false))
}

func TestSubscribeCommit(t *testing.T) {
	client := GetPachClient(t)

	repo := "test"
	require.NoError(t, client.CreateRepo(repo))

	numCommits := 10

	// create some commits that shouldn't affect the below SubscribeCommit call
	// reproduces #2469
	for i := 0; i < numCommits; i++ {
		commit, err := client.StartCommit(repo, "master-v1")
		require.NoError(t, err)
		require.NoError(t, client.FinishCommit(repo, commit.ID))
	}

	var commits []*pfs.Commit
	for i := 0; i < numCommits; i++ {
		commit, err := client.StartCommit(repo, "master")
		require.NoError(t, err)
		require.NoError(t, client.FinishCommit(repo, commit.ID))
		commits = append(commits, commit)
	}

	commitIter, err := client.SubscribeCommit(repo, "master", "", pfs.CommitState_STARTED)
	require.NoError(t, err)
	for i := 0; i < numCommits; i++ {
		commitInfo, err := commitIter.Next()
		require.NoError(t, err)
		require.Equal(t, commits[i], commitInfo.Commit)
	}

	// Create another batch of commits
	commits = nil
	for i := 0; i < numCommits; i++ {
		commit, err := client.StartCommit(repo, "master")
		require.NoError(t, err)
		require.NoError(t, client.FinishCommit(repo, "master"))
		commits = append(commits, commit)
	}

	for i := 0; i < numCommits; i++ {
		commitInfo, err := commitIter.Next()
		require.NoError(t, err)
		require.Equal(t, commits[i], commitInfo.Commit)
	}

	commitIter.Close()
}

func TestInspectRepoSimple(t *testing.T) {
	client := GetPachClient(t)

	repo := "test"
	require.NoError(t, client.CreateRepo(repo))

	commit, err := client.StartCommit(repo, "")
	require.NoError(t, err)

	file1Content := "foo\n"
	_, err = client.PutFile(repo, commit.ID, "foo", strings.NewReader(file1Content))
	require.NoError(t, err)

	file2Content := "bar\n"
	_, err = client.PutFile(repo, commit.ID, "bar", strings.NewReader(file2Content))
	require.NoError(t, err)

	require.NoError(t, client.FinishCommit(repo, commit.ID))

	info, err := client.InspectRepo(repo)
	require.NoError(t, err)

	// Size should be 0 because the files were not added to master
	require.Equal(t, int(info.SizeBytes), 0)
}

func TestInspectRepoComplex(t *testing.T) {
	client := GetPachClient(t)

	repo := "test"
	require.NoError(t, client.CreateRepo(repo))

	commit, err := client.StartCommit(repo, "master")
	require.NoError(t, err)

	numFiles := 100
	minFileSize := 1000
	maxFileSize := 2000
	totalSize := 0

	for i := 0; i < numFiles; i++ {
		fileContent := generateRandomString(rand.Intn(maxFileSize-minFileSize) + minFileSize)
		fileContent += "\n"
		fileName := fmt.Sprintf("file_%d", i)
		totalSize += len(fileContent)

		_, err = client.PutFile(repo, commit.ID, fileName, strings.NewReader(fileContent))
		require.NoError(t, err)

	}

	require.NoError(t, client.FinishCommit(repo, commit.ID))

	info, err := client.InspectRepo(repo)
	require.NoError(t, err)

	require.Equal(t, int(info.SizeBytes), totalSize)

	infos, err := client.ListRepo()
	require.NoError(t, err)
	require.Equal(t, 1, len(infos))
	info = infos[0]

	require.Equal(t, int(info.SizeBytes), totalSize)
}

func TestCreate(t *testing.T) {
	client := GetPachClient(t)

	repo := "test"
	require.NoError(t, client.CreateRepo(repo))
	commit, err := client.StartCommit(repo, "")
	require.NoError(t, err)
	w, err := client.PutFileSplitWriter(repo, commit.ID, "foo", pfs.Delimiter_NONE, 0, 0, 0, false)
	require.NoError(t, err)
	require.NoError(t, w.Close())
	require.NoError(t, client.FinishCommit(repo, commit.ID))
	_, err = client.InspectFile(repo, commit.ID, "foo")
	require.NoError(t, err)
}

func TestGetFile(t *testing.T) {
	client := GetPachClient(t)
	repo := tu.UniqueString("test")
	require.NoError(t, client.CreateRepo(repo))
	commit, err := client.StartCommit(repo, "")
	require.NoError(t, err)
	_, err = client.PutFile(repo, commit.ID, "dir/file", strings.NewReader("foo\n"))
	require.NoError(t, err)
	require.NoError(t, client.FinishCommit(repo, commit.ID))
	var buffer bytes.Buffer
	require.NoError(t, client.GetFile(repo, commit.ID, "dir/file", 0, 0, &buffer))
	require.Equal(t, "foo\n", buffer.String())
	t.Run("InvalidCommit", func(t *testing.T) {
		buffer = bytes.Buffer{}
		err = client.GetFile(repo, "aninvalidcommitid", "dir/file", 0, 0, &buffer)
		require.YesError(t, err)
	})
	t.Run("Directory", func(t *testing.T) {
		buffer = bytes.Buffer{}
		err = client.GetFile(repo, commit.ID, "dir", 0, 0, &buffer)
		require.NoError(t, err)
	})
}

func TestManyPutsSingleFileSingleCommit(t *testing.T) {
	if testing.Short() {
		t.Skip("Skipping long tests in short mode")
	}
	client := GetPachClient(t)

	repo := "test"
	require.NoError(t, client.CreateRepo(repo))

	commit1, err := client.StartCommit(repo, "")
	require.NoError(t, err)

	rawMessage := `{
		"level":"debug",
		"message":{
			"thing":"foo"
		},
		"timing":[1,3,34,6,7]
	}`
	numObjs := 500
	numGoros := 10
	var expectedOutput []byte
	var wg sync.WaitGroup
	for j := 0; j < numGoros; j++ {
		wg.Add(1)
		go func() {
			for i := 0; i < numObjs/numGoros; i++ {
				_, err = client.PutFile(repo, commit1.ID, "foo", strings.NewReader(rawMessage))
				if err != nil {
					panic(err)
				}
			}
			wg.Done()
		}()
	}
	for i := 0; i < numObjs; i++ {
		expectedOutput = append(expectedOutput, []byte(rawMessage)...)
	}
	wg.Wait()
	require.NoError(t, client.FinishCommit(repo, commit1.ID))

	var buffer bytes.Buffer
	require.NoError(t, client.GetFile(repo, commit1.ID, "foo", 0, 0, &buffer))
	require.Equal(t, string(expectedOutput), buffer.String())
}

func TestPutFileValidCharacters(t *testing.T) {
	client := GetPachClient(t)

	repo := "test"
	require.NoError(t, client.CreateRepo(repo))

	commit, err := client.StartCommit(repo, "")
	require.NoError(t, err)

	_, err = client.PutFile(repo, commit.ID, "foo\x00bar", strings.NewReader("foobar\n"))
	// null characters error because when you `ls` files with null characters
	// they truncate things after the null character leading to strange results
	require.YesError(t, err)

	// Boundary tests for valid character range
	_, err = client.PutFile(repo, commit.ID, "\x1ffoobar", strings.NewReader("foobar\n"))
	require.YesError(t, err)
	_, err = client.PutFile(repo, commit.ID, "foo\x20bar", strings.NewReader("foobar\n"))
	require.NoError(t, err)
	_, err = client.PutFile(repo, commit.ID, "foobar\x7e", strings.NewReader("foobar\n"))
	require.NoError(t, err)
	_, err = client.PutFile(repo, commit.ID, "foo\x7fbar", strings.NewReader("foobar\n"))
	require.YesError(t, err)

	// Random character tests outside and inside valid character range
	_, err = client.PutFile(repo, commit.ID, "foobar\x0b", strings.NewReader("foobar\n"))
	require.YesError(t, err)
	_, err = client.PutFile(repo, commit.ID, "\x41foobar", strings.NewReader("foobar\n"))
	require.NoError(t, err)
	_, err = client.PutFile(repo, commit.ID, "foo\x90bar", strings.NewReader("foobar\n"))
	require.YesError(t, err)
}

func TestPutFileURL(t *testing.T) {
	if testing.Short() {
		t.Skip("Skipping integration tests in short mode")
	}

	c := GetPachClient(t)

	repo := "TestPutFileURL"
	require.NoError(t, c.CreateRepo(repo))
	commit, err := c.StartCommit(repo, "master")
	require.NoError(t, err)
	require.NoError(t, c.PutFileURL(repo, commit.ID, "readme", "https://raw.githubusercontent.com/pachyderm/pachyderm/master/README.md", false, false))
	require.NoError(t, c.FinishCommit(repo, commit.ID))
	fileInfo, err := c.InspectFile(repo, commit.ID, "readme")
	require.NoError(t, err)
	require.True(t, fileInfo.SizeBytes > 0)
}

func TestBigListFile(t *testing.T) {
	client := GetPachClient(t)

	repo := "TestBigListFile"
	require.NoError(t, client.CreateRepo(repo))
	commit, err := client.StartCommit(repo, "")
	require.NoError(t, err)
	var eg errgroup.Group
	for i := 0; i < 25; i++ {
		for j := 0; j < 25; j++ {
			i := i
			j := j
			eg.Go(func() error {
				_, err = client.PutFile(repo, commit.ID, fmt.Sprintf("dir%d/file%d", i, j), strings.NewReader("foo\n"))
				return err
			})
		}
	}
	require.NoError(t, eg.Wait())
	require.NoError(t, client.FinishCommit(repo, commit.ID))
	for i := 0; i < 25; i++ {
		files, err := client.ListFile(repo, commit.ID, fmt.Sprintf("dir%d", i))
		require.NoError(t, err)
		require.Equal(t, 25, len(files))
	}
}

func TestStartCommitLatestOnBranch(t *testing.T) {
	client := GetPachClient(t)

	repo := "test"
	require.NoError(t, client.CreateRepo(repo))

	commit1, err := client.StartCommit(repo, "master")
	require.NoError(t, err)
	require.NoError(t, client.FinishCommit(repo, commit1.ID))

	commit2, err := client.StartCommit(repo, "master")
	require.NoError(t, err)

	require.NoError(t, client.FinishCommit(repo, commit2.ID))

	commit3, err := client.StartCommit(repo, "master")
	require.NoError(t, err)
	require.NoError(t, client.FinishCommit(repo, commit3.ID))

	commitInfo, err := client.InspectCommit(repo, "master")
	require.Equal(t, commit3.ID, commitInfo.Commit.ID)
}

func TestSetBranchTwice(t *testing.T) {
	client := GetPachClient(t)

	repo := "test"
	require.NoError(t, client.CreateRepo(repo))

	commit1, err := client.StartCommit(repo, "")
	require.NoError(t, err)
	require.NoError(t, client.SetBranch(repo, commit1.ID, "master"))
	require.NoError(t, client.FinishCommit(repo, commit1.ID))

	commit2, err := client.StartCommit(repo, "")
	require.NoError(t, err)
	require.NoError(t, client.SetBranch(repo, commit2.ID, "master"))
	require.NoError(t, client.FinishCommit(repo, commit2.ID))

	branches, err := client.ListBranch(repo)
	require.NoError(t, err)

	require.Equal(t, 1, len(branches))
	require.Equal(t, "master", branches[0].Name)
	require.Equal(t, commit2.ID, branches[0].Head.ID)
}

func TestSyncPullPush(t *testing.T) {
	client := GetPachClient(t)

	repo1 := "repo1"
	require.NoError(t, client.CreateRepo(repo1))

	commit1, err := client.StartCommit(repo1, "master")
	require.NoError(t, err)
	_, err = client.PutFile(repo1, commit1.ID, "foo", strings.NewReader("foo\n"))
	require.NoError(t, err)
	_, err = client.PutFile(repo1, commit1.ID, "dir/bar", strings.NewReader("bar\n"))
	require.NoError(t, err)
	require.NoError(t, client.FinishCommit(repo1, commit1.ID))

	tmpDir, err := ioutil.TempDir("/tmp", "pfs")
	require.NoError(t, err)

	puller := pfssync.NewPuller()
	require.NoError(t, puller.Pull(client, tmpDir, repo1, commit1.ID, "/", false, false, 2, nil, ""))
	_, err = puller.CleanUp()
	require.NoError(t, err)

	repo2 := "repo2"
	require.NoError(t, client.CreateRepo(repo2))

	commit2, err := client.StartCommit(repo2, "master")
	require.NoError(t, err)

	require.NoError(t, pfssync.Push(client, tmpDir, commit2, false))
	require.NoError(t, client.FinishCommit(repo2, commit2.ID))

	var buffer bytes.Buffer
	require.NoError(t, client.GetFile(repo2, commit2.ID, "foo", 0, 0, &buffer))
	require.Equal(t, "foo\n", buffer.String())
	buffer.Reset()
	require.NoError(t, client.GetFile(repo2, commit2.ID, "dir/bar", 0, 0, &buffer))
	require.Equal(t, "bar\n", buffer.String())

	fileInfos, err := client.ListFile(repo2, commit2.ID, "")
	require.NoError(t, err)
	require.Equal(t, 2, len(fileInfos))

	commit3, err := client.StartCommit(repo2, "master")
	require.NoError(t, err)

	// Test the overwrite flag.
	// After this Push operation, all files should still look the same, since
	// the old files were overwritten.
	require.NoError(t, pfssync.Push(client, tmpDir, commit3, true))
	require.NoError(t, client.FinishCommit(repo2, commit3.ID))

	buffer.Reset()
	require.NoError(t, client.GetFile(repo2, commit3.ID, "foo", 0, 0, &buffer))
	require.Equal(t, "foo\n", buffer.String())
	buffer.Reset()
	require.NoError(t, client.GetFile(repo2, commit3.ID, "dir/bar", 0, 0, &buffer))
	require.Equal(t, "bar\n", buffer.String())

	fileInfos, err = client.ListFile(repo2, commit3.ID, "")
	require.NoError(t, err)
	require.Equal(t, 2, len(fileInfos))

	// Test Lazy files
	tmpDir2, err := ioutil.TempDir("/tmp", "pfs")
	require.NoError(t, err)

	puller = pfssync.NewPuller()
	require.NoError(t, puller.Pull(client, tmpDir2, repo1, "master", "/", true, false, 2, nil, ""))

	data, err := ioutil.ReadFile(path.Join(tmpDir2, "dir/bar"))
	require.NoError(t, err)
	require.Equal(t, "bar\n", string(data))

	_, err = puller.CleanUp()
	require.NoError(t, err)
}

func TestSyncFile(t *testing.T) {
	client := GetPachClient(t)

	repo := "repo"
	require.NoError(t, client.CreateRepo(repo))

	content1 := generateRandomString(int(pfs.ChunkSize))

	commit1, err := client.StartCommit(repo, "master")
	require.NoError(t, err)
	require.NoError(t, pfssync.PushFile(client, client, &pfs.File{
		Commit: commit1,
		Path:   "file",
	}, strings.NewReader(content1)))
	require.NoError(t, client.FinishCommit(repo, commit1.ID))

	var buffer bytes.Buffer
	require.NoError(t, client.GetFile(repo, commit1.ID, "file", 0, 0, &buffer))
	require.Equal(t, content1, buffer.String())

	content2 := generateRandomString(int(pfs.ChunkSize * 2))

	commit2, err := client.StartCommit(repo, "master")
	require.NoError(t, err)
	require.NoError(t, pfssync.PushFile(client, client, &pfs.File{
		Commit: commit2,
		Path:   "file",
	}, strings.NewReader(content2)))
	require.NoError(t, client.FinishCommit(repo, commit2.ID))

	buffer.Reset()
	require.NoError(t, client.GetFile(repo, commit2.ID, "file", 0, 0, &buffer))
	require.Equal(t, content2, buffer.String())

	content3 := content2 + generateRandomString(int(pfs.ChunkSize))

	commit3, err := client.StartCommit(repo, "master")
	require.NoError(t, err)
	require.NoError(t, pfssync.PushFile(client, client, &pfs.File{
		Commit: commit3,
		Path:   "file",
	}, strings.NewReader(content3)))
	require.NoError(t, client.FinishCommit(repo, commit3.ID))

	buffer.Reset()
	require.NoError(t, client.GetFile(repo, commit3.ID, "file", 0, 0, &buffer))
	require.Equal(t, content3, buffer.String())
}

func TestSyncEmptyDir(t *testing.T) {
	client := GetPachClient(t)

	repo := "repo"
	require.NoError(t, client.CreateRepo(repo))

	commit, err := client.StartCommit(repo, "master")
	require.NoError(t, err)
	require.NoError(t, client.FinishCommit(repo, commit.ID))

	tmpDir, err := ioutil.TempDir("/tmp", "pfs")
	require.NoError(t, err)

	// We want to make sure that Pull creates an empty directory
	// when the path that we are cloning is empty.
	dir := filepath.Join(tmpDir, "tmp")

	puller := pfssync.NewPuller()
	require.NoError(t, puller.Pull(client, dir, repo, commit.ID, "/", false, false, 0, nil, ""))
	_, err = os.Stat(dir)
	require.NoError(t, err)
	_, err = puller.CleanUp()
	require.NoError(t, err)
}

func TestFlush(t *testing.T) {
	client := GetPachClient(t)
	require.NoError(t, client.CreateRepo("A"))
	require.NoError(t, client.CreateRepo("B"))
	require.NoError(t, client.CreateBranch("B", "master", "", []*pfs.Branch{pclient.NewBranch("A", "master")}))
	ACommit, err := client.StartCommit("A", "master")
	require.NoError(t, err)
	require.NoError(t, client.FinishCommit("A", "master"))
	require.NoError(t, client.FinishCommit("B", "master"))
	commitInfoIter, err := client.FlushCommit([]*pfs.Commit{pclient.NewCommit("A", ACommit.ID)}, nil)
	require.NoError(t, err)
	commitInfos, err := collectCommitInfos(commitInfoIter)
	require.NoError(t, err)
	require.Equal(t, 1, len(commitInfos))
}

// TestFlush2 implements the following DAG:
// A ─▶ B ─▶ C ─▶ D
func TestFlush2(t *testing.T) {
	client := GetPachClient(t)
	require.NoError(t, client.CreateRepo("A"))
	require.NoError(t, client.CreateRepo("B"))
	require.NoError(t, client.CreateRepo("C"))
	require.NoError(t, client.CreateRepo("D"))
	require.NoError(t, client.CreateBranch("B", "master", "", []*pfs.Branch{pclient.NewBranch("A", "master")}))
	require.NoError(t, client.CreateBranch("C", "master", "", []*pfs.Branch{pclient.NewBranch("B", "master")}))
	require.NoError(t, client.CreateBranch("D", "master", "", []*pfs.Branch{pclient.NewBranch("C", "master")}))
	ACommit, err := client.StartCommit("A", "master")
	require.NoError(t, err)
	require.NoError(t, client.FinishCommit("A", "master"))

	// do the other commits in a goro so we can block for them
	go func() {
		require.NoError(t, client.FinishCommit("B", "master"))
		require.NoError(t, client.FinishCommit("C", "master"))
		require.NoError(t, client.FinishCommit("D", "master"))
	}()

	// Flush ACommit
	commitInfoIter, err := client.FlushCommit([]*pfs.Commit{pclient.NewCommit("A", ACommit.ID)}, nil)
	require.NoError(t, err)
	commitInfos, err := collectCommitInfos(commitInfoIter)
	require.NoError(t, err)
	require.Equal(t, 3, len(commitInfos))

	commitInfoIter, err = client.FlushCommit(
		[]*pfs.Commit{pclient.NewCommit("A", ACommit.ID)},
		[]*pfs.Repo{pclient.NewRepo("C")},
	)
	require.NoError(t, err)
	commitInfos, err = collectCommitInfos(commitInfoIter)
	require.NoError(t, err)
	require.Equal(t, 1, len(commitInfos))
}

// A
//  ╲
//   ◀
//    C
//   ◀
//  ╱
// B
func TestFlush3(t *testing.T) {
	client := GetPachClient(t)
	require.NoError(t, client.CreateRepo("A"))
	require.NoError(t, client.CreateRepo("B"))
	require.NoError(t, client.CreateRepo("C"))

	require.NoError(t, client.CreateBranch("C", "master", "", []*pfs.Branch{pclient.NewBranch("A", "master"), pclient.NewBranch("B", "master")}))

	ACommit, err := client.StartCommit("A", "master")
	require.NoError(t, err)
	require.NoError(t, client.FinishCommit("A", ACommit.ID))
	require.NoError(t, client.FinishCommit("C", "master"))
	BCommit, err := client.StartCommit("B", "master")
	require.NoError(t, err)
	require.NoError(t, client.FinishCommit("B", BCommit.ID))
	require.NoError(t, client.FinishCommit("C", "master"))

	BCommit, err = client.StartCommit("B", "master")
	require.NoError(t, err)
	require.NoError(t, client.FinishCommit("B", BCommit.ID))
	require.NoError(t, client.FinishCommit("C", "master"))

	commitIter, err := client.FlushCommit([]*pfs.Commit{pclient.NewCommit("B", BCommit.ID), pclient.NewCommit("A", ACommit.ID)}, nil)
	require.NoError(t, err)
	commitInfos, err := collectCommitInfos(commitIter)
	require.NoError(t, err)
	require.Equal(t, 1, len(commitInfos))

	require.Equal(t, commitInfos[0].Commit.Repo.Name, "C")
}

func TestFlushRedundant(t *testing.T) {
	client := GetPachClient(t)
	require.NoError(t, client.CreateRepo("A"))
	ACommit, err := client.StartCommit("A", "master")
	require.NoError(t, err)
	require.NoError(t, client.FinishCommit("A", "master"))
	commitInfoIter, err := client.FlushCommit([]*pfs.Commit{pclient.NewCommit("A", ACommit.ID), pclient.NewCommit("A", ACommit.ID)}, nil)
	require.NoError(t, err)
	commitInfos, err := collectCommitInfos(commitInfoIter)
	require.NoError(t, err)
	require.Equal(t, 0, len(commitInfos))
}

func TestFlushCommitWithNoDownstreamRepos(t *testing.T) {
	c := GetPachClient(t)
	repo := "test"
	require.NoError(t, c.CreateRepo(repo))
	commit, err := c.StartCommit(repo, "master")
	require.NoError(t, err)
	require.NoError(t, c.FinishCommit(repo, commit.ID))
	commitIter, err := c.FlushCommit([]*pfs.Commit{pclient.NewCommit(repo, commit.ID)}, nil)
	require.NoError(t, err)
	commitInfos, err := collectCommitInfos(commitIter)
	require.NoError(t, err)
	require.Equal(t, 0, len(commitInfos))
}

func TestFlushOpenCommit(t *testing.T) {

	client := GetPachClient(t)
	require.NoError(t, client.CreateRepo("A"))
	require.NoError(t, client.CreateRepo("B"))
	require.NoError(t, client.CreateBranch("B", "master", "", []*pfs.Branch{pclient.NewBranch("A", "master")}))
	ACommit, err := client.StartCommit("A", "master")
	require.NoError(t, err)

	// do the other commits in a goro so we can block for them
	go func() {
		time.Sleep(5 * time.Second)
		require.NoError(t, client.FinishCommit("A", "master"))
		require.NoError(t, client.FinishCommit("B", "master"))
	}()

	// Flush ACommit
	commitIter, err := client.FlushCommit([]*pfs.Commit{pclient.NewCommit("A", ACommit.ID)}, nil)
	require.NoError(t, err)
	commitInfos, err := collectCommitInfos(commitIter)
	require.NoError(t, err)
	require.Equal(t, 1, len(commitInfos))
}

func TestEmptyFlush(t *testing.T) {

	client := GetPachClient(t)
	commitIter, err := client.FlushCommit(nil, nil)
	require.NoError(t, err)
	_, err = collectCommitInfos(commitIter)
	require.YesError(t, err)
}

func TestFlushNonExistentCommit(t *testing.T) {

	c := GetPachClient(t)
	iter, err := c.FlushCommit([]*pfs.Commit{pclient.NewCommit("fake-repo", "fake-commit")}, nil)
	require.NoError(t, err)
	_, err = collectCommitInfos(iter)
	require.YesError(t, err)
	repo := "FlushNonExistentCommit"
	require.NoError(t, c.CreateRepo(repo))
	_, err = c.FlushCommit([]*pfs.Commit{pclient.NewCommit(repo, "fake-commit")}, nil)
	require.NoError(t, err)
	_, err = collectCommitInfos(iter)
	require.YesError(t, err)
}

func TestPutFileSplit(t *testing.T) {
	if testing.Short() {
		t.Skip("Skipping integration tests in short mode")
	}

	c := GetPachClient(t)
	// create repos
	repo := tu.UniqueString("TestPutFileSplit")
	require.NoError(t, c.CreateRepo(repo))
	commit, err := c.StartCommit(repo, "master")
	require.NoError(t, err)
	_, err = c.PutFileSplit(repo, commit.ID, "none", pfs.Delimiter_NONE, 0, 0, 0, false, strings.NewReader("foo\nbar\nbuz\n"))
	require.NoError(t, err)
	_, err = c.PutFileSplit(repo, commit.ID, "line", pfs.Delimiter_LINE, 0, 0, 0, false, strings.NewReader("foo\nbar\nbuz\n"))
	require.NoError(t, err)
	_, err = c.PutFileSplit(repo, commit.ID, "line", pfs.Delimiter_LINE, 0, 0, 0, false, strings.NewReader("foo\nbar\nbuz\n"))
	require.NoError(t, err)
	_, err = c.PutFileSplit(repo, commit.ID, "line2", pfs.Delimiter_LINE, 2, 0, 0, false, strings.NewReader("foo\nbar\nbuz\nfiz\n"))
	require.NoError(t, err)
	_, err = c.PutFileSplit(repo, commit.ID, "line3", pfs.Delimiter_LINE, 0, 8, 0, false, strings.NewReader("foo\nbar\nbuz\nfiz\n"))
	require.NoError(t, err)
	_, err = c.PutFileSplit(repo, commit.ID, "json", pfs.Delimiter_JSON, 0, 0, 0, false, strings.NewReader("{}{}{}{}{}{}{}{}{}{}"))
	require.NoError(t, err)
	_, err = c.PutFileSplit(repo, commit.ID, "json", pfs.Delimiter_JSON, 0, 0, 0, false, strings.NewReader("{}{}{}{}{}{}{}{}{}{}"))
	require.NoError(t, err)
	_, err = c.PutFileSplit(repo, commit.ID, "json2", pfs.Delimiter_JSON, 2, 0, 0, false, strings.NewReader("{}{}{}{}"))
	require.NoError(t, err)
	_, err = c.PutFileSplit(repo, commit.ID, "json3", pfs.Delimiter_JSON, 0, 4, 0, false, strings.NewReader("{}{}{}{}"))
	require.NoError(t, err)

	files, err := c.ListFile(repo, commit.ID, "line2")
	require.NoError(t, err)
	require.Equal(t, 2, len(files))
	for _, fileInfo := range files {
		require.Equal(t, uint64(8), fileInfo.SizeBytes)
	}

	require.NoError(t, c.FinishCommit(repo, commit.ID))
	commit2, err := c.StartCommit(repo, "master")
	require.NoError(t, err)
	_, err = c.PutFileSplit(repo, commit2.ID, "line", pfs.Delimiter_LINE, 0, 0, 0, false, strings.NewReader("foo\nbar\nbuz\n"))
	require.NoError(t, err)
	_, err = c.PutFileSplit(repo, commit2.ID, "json", pfs.Delimiter_JSON, 0, 0, 0, false, strings.NewReader("{}{}{}{}{}{}{}{}{}{}"))
	require.NoError(t, err)

	files, err = c.ListFile(repo, commit2.ID, "line")
	require.NoError(t, err)
	require.Equal(t, 9, len(files))
	for _, fileInfo := range files {
		require.Equal(t, uint64(4), fileInfo.SizeBytes)
	}

	require.NoError(t, c.FinishCommit(repo, commit2.ID))
	fileInfo, err := c.InspectFile(repo, commit.ID, "none")
	require.NoError(t, err)
	require.Equal(t, pfs.FileType_FILE, fileInfo.FileType)
	files, err = c.ListFile(repo, commit.ID, "line")
	require.NoError(t, err)
	require.Equal(t, 6, len(files))
	for _, fileInfo := range files {
		require.Equal(t, uint64(4), fileInfo.SizeBytes)
	}
	files, err = c.ListFile(repo, commit2.ID, "line")
	require.NoError(t, err)
	require.Equal(t, 9, len(files))
	for _, fileInfo := range files {
		require.Equal(t, uint64(4), fileInfo.SizeBytes)
	}
	files, err = c.ListFile(repo, commit.ID, "line2")
	require.NoError(t, err)
	require.Equal(t, 2, len(files))
	for _, fileInfo := range files {
		require.Equal(t, uint64(8), fileInfo.SizeBytes)
	}
	files, err = c.ListFile(repo, commit.ID, "line3")
	require.NoError(t, err)
	require.Equal(t, 2, len(files))
	for _, fileInfo := range files {
		require.Equal(t, uint64(8), fileInfo.SizeBytes)
	}
	files, err = c.ListFile(repo, commit.ID, "json")
	require.NoError(t, err)
	require.Equal(t, 20, len(files))
	for _, fileInfo := range files {
		require.Equal(t, uint64(2), fileInfo.SizeBytes)
	}
	files, err = c.ListFile(repo, commit2.ID, "json")
	require.NoError(t, err)
	require.Equal(t, 30, len(files))
	for _, fileInfo := range files {
		require.Equal(t, uint64(2), fileInfo.SizeBytes)
	}
	files, err = c.ListFile(repo, commit.ID, "json2")
	require.NoError(t, err)
	require.Equal(t, 2, len(files))
	for _, fileInfo := range files {
		require.Equal(t, uint64(4), fileInfo.SizeBytes)
	}
	files, err = c.ListFile(repo, commit.ID, "json3")
	require.NoError(t, err)
	require.Equal(t, 2, len(files))
	for _, fileInfo := range files {
		require.Equal(t, uint64(4), fileInfo.SizeBytes)
	}
}

func TestPutFileSplitBig(t *testing.T) {
	if testing.Short() {
		t.Skip("Skipping integration tests in short mode")
	}

	c := GetPachClient(t)
	// create repos
	repo := tu.UniqueString("TestPutFileSplitBig")
	require.NoError(t, c.CreateRepo(repo))
	commit, err := c.StartCommit(repo, "master")
	require.NoError(t, err)
	w, err := c.PutFileSplitWriter(repo, commit.ID, "line", pfs.Delimiter_LINE, 0, 0, 0, false)
	require.NoError(t, err)
	for i := 0; i < 1000; i++ {
		_, err = w.Write([]byte("foo\n"))
		require.NoError(t, err)
	}
	require.NoError(t, w.Close())
	require.NoError(t, c.FinishCommit(repo, commit.ID))
	files, err := c.ListFile(repo, commit.ID, "line")
	require.NoError(t, err)
	require.Equal(t, 1000, len(files))
	for _, fileInfo := range files {
		require.Equal(t, uint64(4), fileInfo.SizeBytes)
	}
}

func TestPutFileSplitCSV(t *testing.T) {
	c := GetPachClient(t)
	// create repos
	repo := tu.UniqueString("TestPutFileSplitCSV")
	require.NoError(t, c.CreateRepo(repo))
	_, err := c.PutFileSplit(repo, "master", "data", pfs.Delimiter_CSV, 0, 0, 0, false,
		// Weird, but this is actually two lines ("is\na" is quoted, so one cell)
		strings.NewReader("this,is,a,test\n"+
			"\"\"\"this\"\"\",\"is\nonly\",\"a,test\"\n"))
	require.NoError(t, err)
	fileInfos, err := c.ListFile(repo, "master", "/data")
	require.NoError(t, err)
	require.Equal(t, 2, len(fileInfos))
	var contents bytes.Buffer
	c.GetFile(repo, "master", "/data/0000000000000000", 0, 0, &contents)
	require.Equal(t, "this,is,a,test\n", contents.String())
	contents.Reset()
	c.GetFile(repo, "master", "/data/0000000000000001", 0, 0, &contents)
	require.Equal(t, "\"\"\"this\"\"\",\"is\nonly\",\"a,test\"\n", contents.String())
}

func TestPutFileSplitSQL(t *testing.T) {
	c := GetPachClient(t)
	// create repos
	repo := tu.UniqueString("TestPutFileSplitSQL")
	require.NoError(t, c.CreateRepo(repo))

	_, err := c.PutFileSplit(repo, "master", "/sql", pfs.Delimiter_SQL, 0, 0, 0,
		false, strings.NewReader(tu.TestPGDump))
	require.NoError(t, err)
	fileInfos, err := c.ListFile(repo, "master", "/sql")
	require.NoError(t, err)
	require.Equal(t, 5, len(fileInfos))

	// Get one of the SQL records & validate it
	var contents bytes.Buffer
	c.GetFile(repo, "master", "/sql/0000000000000000", 0, 0, &contents)
	// Validate that the recieved pgdump file creates the cars table
	require.Matches(t, "CREATE TABLE public\\.cars", contents.String())
	// Validate the SQL header more generally by passing the output of GetFile
	// back through the SQL library & confirm that it parses correctly but only
	// has one row
	pgReader := sql.NewPGDumpReader(bufio.NewReader(bytes.NewReader(contents.Bytes())))
	record, err := pgReader.ReadRow()
	require.NoError(t, err)
	require.Equal(t, "Tesla\tRoadster\t2008\tliterally a rocket\n", string(record))
	record, err = pgReader.ReadRow()
	require.YesError(t, err)
	require.Equal(t, io.EOF, err)

	// Create a new commit that overwrites all existing data & puts it back with
	// --header-records=1
	commit, err := c.StartCommit(repo, "master")
	require.NoError(t, err)
	require.NoError(t, c.DeleteFile(repo, commit.ID, "/sql"))
	_, err = c.PutFileSplit(repo, commit.ID, "/sql", pfs.Delimiter_SQL, 0, 0, 1,
		false, strings.NewReader(tu.TestPGDump))
	require.NoError(t, err)
	require.NoError(t, c.FinishCommit(repo, commit.ID))
	fileInfos, err = c.ListFile(repo, "master", "/sql")
	require.NoError(t, err)
	require.Equal(t, 4, len(fileInfos))

	// Get one of the SQL records & validate it
	contents.Reset()
	c.GetFile(repo, "master", "/sql/0000000000000003", 0, 0, &contents)
	// Validate a that the recieved pgdump file creates the cars table
	require.Matches(t, "CREATE TABLE public\\.cars", contents.String())
	// Validate the SQL header more generally by passing the output of GetFile
	// back through the SQL library & confirm that it parses correctly but only
	// has one row
	pgReader = sql.NewPGDumpReader(bufio.NewReader(strings.NewReader(contents.String())))
	record, err = pgReader.ReadRow()
	require.NoError(t, err)
	require.Equal(t, "Tesla\tRoadster\t2008\tliterally a rocket\n", string(record))
	record, err = pgReader.ReadRow()
	require.NoError(t, err)
	require.Equal(t, "Toyota\tCorolla\t2005\tgreatest car ever made\n", string(record))
	record, err = pgReader.ReadRow()
	require.YesError(t, err)
	require.Equal(t, io.EOF, err)
}

func TestPutFileHeaderRecordsBasic(t *testing.T) {
	c := GetPachClient(t)
	// create repos
	repo := tu.UniqueString("TestPutFileHeaderRecordsBasic")
	require.NoError(t, c.CreateRepo(repo))

	// Put simple CSV document, which should become a header and two records
	_, err := c.PutFileSplit(repo, "master", "data", pfs.Delimiter_CSV, 0, 0, 1, false,
		strings.NewReader("A,B,C,D\n"+
			"this,is,a,test\n"+
			"this,is,another,test\n"))
	require.NoError(t, err)
	fileInfos, err := c.ListFile(repo, "master", "/data")
	require.NoError(t, err)
	require.Equal(t, 2, len(fileInfos))

	// Header should be returned by GetFile, and should appear exactly once at the
	// beginning
	var contents bytes.Buffer
	c.GetFile(repo, "master", "/data/0000000000000000", 0, 0, &contents)
	require.Equal(t, "A,B,C,D\nthis,is,a,test\n", contents.String())
	contents.Reset()
	c.GetFile(repo, "master", "/data/0000000000000001", 0, 0, &contents)
	require.Equal(t, "A,B,C,D\nthis,is,another,test\n",
		contents.String())
	// Header only appears once, even though the contents of two files are
	// concatenated and returned
	contents.Reset()
	c.GetFile(repo, "master", "/data/*", 0, 0, &contents)
	require.Equal(t, "A,B,C,D\nthis,is,a,test\nthis,is,another,test\n",
		contents.String())

	// Header should be included in FileInfo
	fileOneInfo, err := c.InspectFile(repo, "master", "/data/0000000000000000")
	require.NoError(t, err)
	require.Equal(t, 2, len(fileOneInfo.Objects))
	fileTwoInfo, err := c.InspectFile(repo, "master", "/data/0000000000000001")
	require.NoError(t, err)
	require.Equal(t, 2, len(fileTwoInfo.Objects))

	// Both headers should be the same object
	require.Equal(t, fileOneInfo.Objects[0].Hash, fileTwoInfo.Objects[0].Hash)
	firstHeaderHash := fileOneInfo.Objects[0].Hash

	// Put a new CSV document with a new header (and no new rows). The number of
	// files should be unchanged, but GetFile should yield new results.
	// InspectFile should reveal the new headers
	_, err = c.PutFileSplit(repo, "master", "data", pfs.Delimiter_CSV, 0, 0, 1, false,
		strings.NewReader("h_one,h_two,h_three,h_four\n"))

	// New header from GetFile
	contents.Reset()
	c.GetFile(repo, "master", "/data/0000000000000000", 0, 0, &contents)
	require.Equal(t, "h_one,h_two,h_three,h_four\nthis,is,a,test\n", contents.String())
	contents.Reset()
	c.GetFile(repo, "master", "/data/0000000000000001", 0, 0, &contents)
	require.Equal(t, "h_one,h_two,h_three,h_four\nthis,is,another,test\n",
		contents.String())
	// Header only appears once, even though the contents of two files are
	// concatenated and returned
	contents.Reset()
	c.GetFile(repo, "master", "/data/*", 0, 0, &contents)
	require.Equal(t, "h_one,h_two,h_three,h_four\nthis,is,a,test\nthis,is,another,test\n",
		contents.String())

	// Header should be included in FileInfo
	fileOneInfo, err = c.InspectFile(repo, "master", "/data/0000000000000000")
	require.NoError(t, err)
	require.Equal(t, 2, len(fileOneInfo.Objects))
	fileTwoInfo, err = c.InspectFile(repo, "master", "/data/0000000000000001")
	require.NoError(t, err)
	require.Equal(t, 2, len(fileTwoInfo.Objects))

	// Both headers should be the same object, and distinct from the first header
	require.Equal(t, fileOneInfo.Objects[0].Hash, fileTwoInfo.Objects[0].Hash)
	require.NotEqual(t, firstHeaderHash, fileTwoInfo.Objects[0].Hash)
}

// TestGetFileGlobMultipleHeaders tests the case where a commit contains two
// header/footer directories, say a/* and b/*, and a user calls
// GetFile("/*/*"). We expect the data to come back
// a_header + a/1 + ... + a/N + a_footer + b_header + b/1 + ... + b/N + b_footer
func TestGetFileGlobMultipleHeaders(t *testing.T) {
	c := GetPachClient(t)
	// create repos
	repo := tu.UniqueString("TestGetFileGlobMultipleHeaders")
	require.NoError(t, c.CreateRepo(repo))

	// Put two header directories
	_, err := c.PutFileSplit(repo, "master", "/a", pfs.Delimiter_CSV, 0, 0, 1, false,
		strings.NewReader("AA,AB,AC,AD\n"+
			"a11,a12,a13,a14\n"+
			"a21,a22,a23,a24\n"))
	require.NoError(t, err)
	fileInfos, err := c.ListFile(repo, "master", "/a")
	require.NoError(t, err)
	require.Equal(t, 2, len(fileInfos))
	_, err = c.PutFileSplit(repo, "master", "/b", pfs.Delimiter_CSV, 0, 0, 1, false,
		strings.NewReader("BA,BB,BC,BD\n"+
			"b11,b12,b13,b14\n"+
			"b21,b22,b23,b24\n"))
	require.NoError(t, err)
	fileInfos, err = c.ListFile(repo, "master", "/b")
	require.NoError(t, err)
	require.Equal(t, 2, len(fileInfos))

	// Headers appear at the beinning of data from /a and /b
	var contents bytes.Buffer
	c.GetFile(repo, "master", "/a/*", 0, 0, &contents)
	require.Equal(t, "AA,AB,AC,AD\na11,a12,a13,a14\na21,a22,a23,a24\n",
		contents.String())
	contents.Reset()
	c.GetFile(repo, "master", "/b/*", 0, 0, &contents)
	require.Equal(t, "BA,BB,BC,BD\nb11,b12,b13,b14\nb21,b22,b23,b24\n",
		contents.String())

	// Getting data from both should yield text as described at the top
	contents.Reset()
	c.GetFile(repo, "master", "/*/*", 0, 0, &contents)
	require.Equal(t, "AA,AB,AC,AD\na11,a12,a13,a14\na21,a22,a23,a24\n"+
		"BA,BB,BC,BD\nb11,b12,b13,b14\nb21,b22,b23,b24\n",
		contents.String())
}

func TestDiff(t *testing.T) {
	if testing.Short() {
		t.Skip("Skipping integration tests in short mode")
	}

	c := GetPachClient(t)
	repo := tu.UniqueString("TestDiff")
	require.NoError(t, c.CreateRepo(repo))

	// Write foo
	_, err := c.StartCommit(repo, "master")
	require.NoError(t, err)
	_, err = c.PutFile(repo, "master", "foo", strings.NewReader("foo\n"))
	require.NoError(t, err)

	newFiles, oldFiles, err := c.DiffFile(repo, "master", "", "", "", "", false)
	require.NoError(t, err)
	require.Equal(t, 1, len(newFiles))
	require.Equal(t, "foo", newFiles[0].File.Path)
	require.Equal(t, 0, len(oldFiles))

	require.NoError(t, c.FinishCommit(repo, "master"))

	newFiles, oldFiles, err = c.DiffFile(repo, "master", "", "", "", "", false)
	require.NoError(t, err)
	require.Equal(t, 1, len(newFiles))
	require.Equal(t, "foo", newFiles[0].File.Path)
	require.Equal(t, 0, len(oldFiles))

	// Change the value of foo
	_, err = c.StartCommit(repo, "master")
	require.NoError(t, err)
	require.NoError(t, c.DeleteFile(repo, "master", "foo"))
	_, err = c.PutFile(repo, "master", "foo", strings.NewReader("not foo\n"))
	require.NoError(t, err)

	newFiles, oldFiles, err = c.DiffFile(repo, "master", "", "", "", "", false)
	require.NoError(t, err)
	require.Equal(t, 1, len(newFiles))
	require.Equal(t, "foo", newFiles[0].File.Path)
	require.Equal(t, 1, len(oldFiles))
	require.Equal(t, "foo", oldFiles[0].File.Path)

	require.NoError(t, c.FinishCommit(repo, "master"))

	newFiles, oldFiles, err = c.DiffFile(repo, "master", "", "", "", "", false)
	require.NoError(t, err)
	require.Equal(t, 1, len(newFiles))
	require.Equal(t, "foo", newFiles[0].File.Path)
	require.Equal(t, 1, len(oldFiles))
	require.Equal(t, "foo", oldFiles[0].File.Path)

	// Write bar
	_, err = c.StartCommit(repo, "master")
	require.NoError(t, err)
	_, err = c.PutFile(repo, "master", "bar", strings.NewReader("bar\n"))
	require.NoError(t, err)

	newFiles, oldFiles, err = c.DiffFile(repo, "master", "", "", "", "", false)
	require.NoError(t, err)
	require.Equal(t, 1, len(newFiles))
	require.Equal(t, "bar", newFiles[0].File.Path)
	require.Equal(t, 0, len(oldFiles))

	require.NoError(t, c.FinishCommit(repo, "master"))

	newFiles, oldFiles, err = c.DiffFile(repo, "master", "", "", "", "", false)
	require.NoError(t, err)
	require.Equal(t, 1, len(newFiles))
	require.Equal(t, "bar", newFiles[0].File.Path)
	require.Equal(t, 0, len(oldFiles))

	// Delete bar
	_, err = c.StartCommit(repo, "master")
	require.NoError(t, err)
	require.NoError(t, c.DeleteFile(repo, "master", "bar"))

	newFiles, oldFiles, err = c.DiffFile(repo, "master", "", "", "", "", false)
	require.NoError(t, err)
	require.Equal(t, 0, len(newFiles))
	require.Equal(t, 1, len(oldFiles))
	require.Equal(t, "bar", oldFiles[0].File.Path)

	require.NoError(t, c.FinishCommit(repo, "master"))

	newFiles, oldFiles, err = c.DiffFile(repo, "master", "", "", "", "", false)
	require.NoError(t, err)
	require.Equal(t, 0, len(newFiles))
	require.Equal(t, 1, len(oldFiles))
	require.Equal(t, "bar", oldFiles[0].File.Path)

	// Write dir/fizz and dir/buzz
	_, err = c.StartCommit(repo, "master")
	require.NoError(t, err)
	_, err = c.PutFile(repo, "master", "dir/fizz", strings.NewReader("fizz\n"))
	require.NoError(t, err)
	_, err = c.PutFile(repo, "master", "dir/buzz", strings.NewReader("buzz\n"))
	require.NoError(t, err)

	newFiles, oldFiles, err = c.DiffFile(repo, "master", "", "", "", "", false)
	require.NoError(t, err)
	require.Equal(t, 2, len(newFiles))
	require.Equal(t, 0, len(oldFiles))

	require.NoError(t, c.FinishCommit(repo, "master"))

	newFiles, oldFiles, err = c.DiffFile(repo, "master", "", "", "", "", false)
	require.NoError(t, err)
	require.Equal(t, 2, len(newFiles))
	require.Equal(t, 0, len(oldFiles))

	// Modify dir/fizz
	_, err = c.StartCommit(repo, "master")
	require.NoError(t, err)
	_, err = c.PutFile(repo, "master", "dir/fizz", strings.NewReader("fizz\n"))
	require.NoError(t, err)

	newFiles, oldFiles, err = c.DiffFile(repo, "master", "", "", "", "", false)
	require.NoError(t, err)
	require.Equal(t, 1, len(newFiles))
	require.Equal(t, "dir/fizz", newFiles[0].File.Path)
	require.Equal(t, 1, len(oldFiles))
	require.Equal(t, "dir/fizz", oldFiles[0].File.Path)

	require.NoError(t, c.FinishCommit(repo, "master"))

	newFiles, oldFiles, err = c.DiffFile(repo, "master", "", "", "", "", false)
	require.NoError(t, err)
	require.Equal(t, 1, len(newFiles))
	require.Equal(t, "dir/fizz", newFiles[0].File.Path)
	require.Equal(t, 1, len(oldFiles))
	require.Equal(t, "dir/fizz", oldFiles[0].File.Path)
}

func TestGlobFile(t *testing.T) {
	if testing.Short() {
		t.Skip("Skipping integration tests in short mode")
	}

	c := GetPachClient(t)
	repo := tu.UniqueString("TestGlobFile")
	require.NoError(t, c.CreateRepo(repo))

	// Write foo
	numFiles := 100
	_, err := c.StartCommit(repo, "master")
	require.NoError(t, err)
	for i := 0; i < numFiles; i++ {
		_, err = c.PutFile(repo, "master", fmt.Sprintf("file%d", i), strings.NewReader("1"))
		require.NoError(t, err)
		_, err = c.PutFile(repo, "master", fmt.Sprintf("dir1/file%d", i), strings.NewReader("2"))
		require.NoError(t, err)
		_, err = c.PutFile(repo, "master", fmt.Sprintf("dir2/dir3/file%d", i), strings.NewReader("3"))
		require.NoError(t, err)
	}

	fileInfos, err := c.GlobFile(repo, "master", "*")
	require.NoError(t, err)
	require.Equal(t, numFiles+2, len(fileInfos))
	fileInfos, err = c.GlobFile(repo, "master", "file*")
	require.NoError(t, err)
	require.Equal(t, numFiles, len(fileInfos))
	fileInfos, err = c.GlobFile(repo, "master", "dir1/*")
	require.NoError(t, err)
	require.Equal(t, numFiles, len(fileInfos))
	fileInfos, err = c.GlobFile(repo, "master", "/non-existent-glob*")
	require.NoError(t, err)
	require.Equal(t, 0, len(fileInfos))
	fileInfos, err = c.GlobFile(repo, "master", "/non-existent-file")
	require.NoError(t, err)
	require.Equal(t, 0, len(fileInfos))

	fileInfos, err = c.GlobFile(repo, "master", "dir2/dir3/*")
	require.NoError(t, err)
	require.Equal(t, numFiles, len(fileInfos))
	fileInfos, err = c.GlobFile(repo, "master", "*/*")
	require.NoError(t, err)
	require.Equal(t, numFiles+1, len(fileInfos))

	require.NoError(t, c.FinishCommit(repo, "master"))

	fileInfos, err = c.GlobFile(repo, "master", "*")
	require.NoError(t, err)
	require.Equal(t, numFiles+2, len(fileInfos))
	fileInfos, err = c.GlobFile(repo, "master", "file*")
	require.NoError(t, err)
	require.Equal(t, numFiles, len(fileInfos))
	fileInfos, err = c.GlobFile(repo, "master", "dir1/*")
	require.NoError(t, err)
	require.Equal(t, numFiles, len(fileInfos))
	fileInfos, err = c.GlobFile(repo, "master", "dir2/dir3/*")
	require.NoError(t, err)
	require.Equal(t, numFiles, len(fileInfos))
	fileInfos, err = c.GlobFile(repo, "master", "*/*")
	require.NoError(t, err)
	require.Equal(t, numFiles+1, len(fileInfos))

	// Test file glob
	fileInfos, err = c.ListFile(repo, "master", "*")
	require.NoError(t, err)
	require.Equal(t, numFiles*2+1, len(fileInfos))

	fileInfos, err = c.ListFile(repo, "master", "dir2/dir3/file1?")
	require.NoError(t, err)
	require.Equal(t, 10, len(fileInfos))

	fileInfos, err = c.ListFile(repo, "master", "dir?/*")
	require.NoError(t, err)
	require.Equal(t, numFiles*2, len(fileInfos))

	var output strings.Builder
	err = c.GetFile(repo, "master", "*", 0, 0, &output)
	require.Equal(t, numFiles, len(output.String()))

	output = strings.Builder{}
	err = c.GetFile(repo, "master", "dir2/dir3/file1?", 0, 0, &output)
	require.Equal(t, 10, len(output.String()))

	output = strings.Builder{}
	err = c.GetFile(repo, "master", "**file1?", 0, 0, &output)
	require.Equal(t, 30, len(output.String()))

	output = strings.Builder{}
	err = c.GetFile(repo, "master", "**file1", 0, 0, &output)
	require.True(t, strings.Contains(output.String(), "1"))
	require.True(t, strings.Contains(output.String(), "2"))
	require.True(t, strings.Contains(output.String(), "3"))

	output = strings.Builder{}
	err = c.GetFile(repo, "master", "**file1", 1, 1, &output)
	match, err := regexp.Match("[123]", []byte(output.String()))
	require.NoError(t, err)
	require.True(t, match)

	output = strings.Builder{}
	err = c.GetFile(repo, "master", "dir?", 0, 0, &output)
	require.NoError(t, err)

	output = strings.Builder{}
	err = c.GetFile(repo, "master", "", 0, 0, &output)
	require.NoError(t, err)

	output = strings.Builder{}
	err = c.GetFile(repo, "master", "garbage", 0, 0, &output)
	require.YesError(t, err)

	_, err = c.StartCommit(repo, "master")
	require.NoError(t, err)

	err = c.DeleteFile(repo, "master", "dir2/dir3/*")
	require.NoError(t, err)
	fileInfos, err = c.GlobFile(repo, "master", "**")
	require.NoError(t, err)
	require.Equal(t, numFiles*2+3, len(fileInfos))
	err = c.DeleteFile(repo, "master", "dir?/*")
	require.NoError(t, err)
	fileInfos, err = c.GlobFile(repo, "master", "**")
	require.NoError(t, err)
	require.Equal(t, numFiles+2, len(fileInfos))
	err = c.DeleteFile(repo, "master", "/")
	require.NoError(t, err)
	fileInfos, err = c.GlobFile(repo, "master", "**")
	require.NoError(t, err)
	require.Equal(t, 0, len(fileInfos))

	require.NoError(t, c.FinishCommit(repo, "master"))

	fileInfos, err = c.GlobFile(repo, "master", "**")
	require.NoError(t, err)
	require.Equal(t, 0, len(fileInfos))
}

func TestGlobFileF(t *testing.T) {
	if testing.Short() {
		t.Skip("Skipping integration tests in short mode")
	}

	c := GetPachClient(t)
	repo := tu.UniqueString("TestGlobFileF")
	require.NoError(t, c.CreateRepo(repo))

	_, err := c.StartCommit(repo, "master")
	require.NoError(t, err)
	expectedFileNames := []string{}
	for i := 0; i < 100; i++ {
		filename := fmt.Sprintf("/%d", i)
		_, err = c.PutFile(repo, "master", filename, strings.NewReader(filename))
		require.NoError(t, err)

		if strings.HasPrefix(filename, "/1") {
			expectedFileNames = append(expectedFileNames, filename)
		}
	}
	require.NoError(t, c.FinishCommit(repo, "master"))

	actualFileNames := []string{}
	err = c.GlobFileF(repo, "master", "/1*", func(fileInfo *pfs.FileInfo) error {
		actualFileNames = append(actualFileNames, fileInfo.File.Path)
		return nil
	})
	require.NoError(t, err)

	sort.Strings(expectedFileNames)
	sort.Strings(actualFileNames)
	require.Equal(t, expectedFileNames, actualFileNames)
}

// TestGetFileGlobOrder checks that GetFile(glob) streams data back in the
// right order. GetFile(glob) is supposed to return a stream of data of the
// form file1 + file2 + .. + fileN, where file1 is the lexicographically lowest
// file matching 'glob', file2 is the next lowest, etc.
func TestGetFileGlobOrder(t *testing.T) {
	c := GetPachClient(t)
	// create repos
	repo := tu.UniqueString("TestGetFileGlobOrder")
	require.NoError(t, c.CreateRepo(repo))

	var expected bytes.Buffer
	commit, err := c.StartCommit(repo, "master")
	require.NoError(t, err)
	for i := 0; i < 25; i++ {
		next := fmt.Sprintf("%d,%d,%d,%d\n", 4*i, (4*i)+1, (4*i)+2, (4*i)+3)
		expected.WriteString(next)
		c.PutFile(repo, commit.ID, fmt.Sprintf("/data/%010d", i), strings.NewReader(next))
	}
	require.NoError(t, c.FinishCommit(repo, commit.ID))

	var output bytes.Buffer
	require.NoError(t, c.GetFile(repo, "master", "/data/*", 0, 0, &output))
	require.Equal(t, expected.String(), output.String())
}

func TestApplyWriteOrder(t *testing.T) {
	if testing.Short() {
		t.Skip("Skipping integration tests in short mode")
	}

	c := GetPachClient(t)
	repo := tu.UniqueString("TestApplyWriteOrder")
	require.NoError(t, c.CreateRepo(repo))

	// Test that fails when records are applied in lexicographic order
	// rather than mod revision order.
	_, err := c.StartCommit(repo, "master")
	require.NoError(t, err)
	_, err = c.PutFile(repo, "master", "/file", strings.NewReader(""))
	require.NoError(t, err)
	err = c.DeleteFile(repo, "master", "/")
	require.NoError(t, err)
	require.NoError(t, c.FinishCommit(repo, "master"))
	fileInfos, err := c.GlobFile(repo, "master", "**")
	require.NoError(t, err)
	require.Equal(t, 0, len(fileInfos))
}

func TestOverwrite(t *testing.T) {
	if testing.Short() {
		t.Skip("Skipping integration tests in short mode")
	}

	c := GetPachClient(t)
	repo := tu.UniqueString("TestGlob")
	require.NoError(t, c.CreateRepo(repo))

	// Write foo
	_, err := c.StartCommit(repo, "master")
	require.NoError(t, err)
	_, err = c.PutFile(repo, "master", "file1", strings.NewReader("foo"))
	_, err = c.PutFileSplit(repo, "master", "file2", pfs.Delimiter_LINE, 0, 0, 0, false, strings.NewReader("foo\nbar\nbuz\n"))
	require.NoError(t, err)
	_, err = c.PutFileSplit(repo, "master", "file3", pfs.Delimiter_LINE, 0, 0, 0, false, strings.NewReader("foo\nbar\nbuz\n"))
	require.NoError(t, err)
	require.NoError(t, c.FinishCommit(repo, "master"))
	_, err = c.StartCommit(repo, "master")
	require.NoError(t, err)
	_, err = c.PutFileOverwrite(repo, "master", "file1", strings.NewReader("bar"), 0)
	require.NoError(t, err)
	_, err = c.PutFileOverwrite(repo, "master", "file2", strings.NewReader("buzz"), 0)
	require.NoError(t, err)
	_, err = c.PutFileSplit(repo, "master", "file3", pfs.Delimiter_LINE, 0, 0, 0, true, strings.NewReader("0\n1\n2\n"))
	require.NoError(t, err)
	require.NoError(t, c.FinishCommit(repo, "master"))
	var buffer bytes.Buffer
	require.NoError(t, c.GetFile(repo, "master", "file1", 0, 0, &buffer))
	require.Equal(t, "bar", buffer.String())
	buffer.Reset()
	require.NoError(t, c.GetFile(repo, "master", "file2", 0, 0, &buffer))
	require.Equal(t, "buzz", buffer.String())
	fileInfos, err := c.ListFile(repo, "master", "file3")
	require.NoError(t, err)
	require.Equal(t, 3, len(fileInfos))
	for i := 0; i < 3; i++ {
		buffer.Reset()
		require.NoError(t, c.GetFile(repo, "master", fmt.Sprintf("file3/%016x", i), 0, 0, &buffer))
		require.Equal(t, fmt.Sprintf("%d\n", i), buffer.String())
	}
}

func TestCopyFile(t *testing.T) {
	if testing.Short() {
		t.Skip("Skipping integration tests in short mode")
	}

	c := GetPachClient(t)
	repo := tu.UniqueString("TestCopyFile")
	require.NoError(t, c.CreateRepo(repo))
	_, err := c.StartCommit(repo, "master")
	require.NoError(t, err)
	numFiles := 5
	for i := 0; i < numFiles; i++ {
		_, err = c.PutFile(repo, "master", fmt.Sprintf("files/%d", i), strings.NewReader(fmt.Sprintf("foo %d\n", i)))
		require.NoError(t, err)
	}
	require.NoError(t, c.FinishCommit(repo, "master"))
	_, err = c.StartCommit(repo, "other")
	require.NoError(t, err)
	require.NoError(t, c.CopyFile(repo, "master", "files", repo, "other", "files", false))
	require.NoError(t, c.CopyFile(repo, "master", "files/0", repo, "other", "file0", false))
	require.NoError(t, c.FinishCommit(repo, "other"))
	for i := 0; i < numFiles; i++ {
		var b bytes.Buffer
		require.NoError(t, c.GetFile(repo, "other", fmt.Sprintf("files/%d", i), 0, 0, &b))
		require.Equal(t, fmt.Sprintf("foo %d\n", i), b.String())
	}
	var b bytes.Buffer
	require.NoError(t, c.GetFile(repo, "other", "file0", 0, 0, &b))
	require.Equal(t, "foo 0\n", b.String())
	_, err = c.StartCommit(repo, "other")
	require.NoError(t, c.CopyFile(repo, "other", "files/0", repo, "other", "files", true))
	require.NoError(t, c.FinishCommit(repo, "other"))
	b.Reset()
	require.NoError(t, c.GetFile(repo, "other", "files", 0, 0, &b))
	require.Equal(t, "foo 0\n", b.String())
}

func TestCopyFileHeaderFooter(t *testing.T) {
	if testing.Short() {
		t.Skip("Skipping integration tests in short mode")
	}

	c := GetPachClient(t)
	repo := tu.UniqueString("TestCopyFileHeaderFooterOne")
	require.NoError(t, c.CreateRepo(repo))
	_, err := c.PutFileSplit(repo, "master", "/data", pfs.Delimiter_CSV, 0, 0, 1, false,
		strings.NewReader("A,B,C,D\n"+
			"this,is,a,test\n"+
			"this,is,another,test\n"))

	// 1) Try copying the header/footer dir into an open commit
	_, err = c.StartCommit(repo, "target-branch-unfinished")
	require.NoError(t, err)
	require.NoError(t, c.CopyFile(repo, "master", "/data", repo, "target-branch-unfinished", "/data", false))
	require.NoError(t, c.FinishCommit(repo, "target-branch-unfinished"))

	fs, _ := c.ListFile(repo, "target-branch-unfinished", "/*")
	require.ElementsEqualUnderFn(t,
		[]string{"/data/0000000000000000", "/data/0000000000000001"},
		fs,
		func(fii interface{}) interface{} {
			fi := fii.(*pfs.FileInfo)
			return fi.File.Path
		})

	// In target branch, header should be preserved--should be returned by
	// GetFile, and should appear exactly once at the beginning
	var contents bytes.Buffer
	c.GetFile(repo, "target-branch-unfinished", "/data/0000000000000000", 0, 0, &contents)
	require.Equal(t, "A,B,C,D\nthis,is,a,test\n", contents.String())
	contents.Reset()
	c.GetFile(repo, "target-branch-unfinished", "/data/0000000000000001", 0, 0, &contents)
	require.Equal(t, "A,B,C,D\nthis,is,another,test\n",
		contents.String())
	// Confirm header only appears once in target-branch, even though the
	// contents of two files are concatenated and returned
	contents.Reset()
	c.GetFile(repo, "target-branch-unfinished", "/data/*", 0, 0, &contents)
	require.Equal(t, "A,B,C,D\nthis,is,a,test\nthis,is,another,test\n",
		contents.String())

	// 2) Try copying the header/footer dir into a branch
	err = c.CreateBranch(repo, "target-branch-finished", "", nil)
	require.NoError(t, err)
	require.NoError(t, c.CopyFile(repo, "master", "/data", repo, "target-branch-finished", "/data", false))

	fs, _ = c.ListFile(repo, "target-branch-finished", "/*")
	require.ElementsEqualUnderFn(t,
		[]string{"/data/0000000000000000", "/data/0000000000000001"},
		fs, FileInfoToPath)

	// In target branch, header should be preserved--should be returned by
	// GetFile, and should appear exactly once at the beginning
	contents.Reset()
	c.GetFile(repo, "target-branch-finished", "/data/0000000000000000", 0, 0, &contents)
	require.Equal(t, "A,B,C,D\nthis,is,a,test\n", contents.String())
	contents.Reset()
	c.GetFile(repo, "target-branch-finished", "/data/0000000000000001", 0, 0, &contents)
	require.Equal(t, "A,B,C,D\nthis,is,another,test\n",
		contents.String())
	// Confirm header only appears once in target-branch, even though the
	// contents of two files are concatenated and returned
	contents.Reset()
	c.GetFile(repo, "target-branch-finished", "/data/*", 0, 0, &contents)
	require.Equal(t, "A,B,C,D\nthis,is,a,test\nthis,is,another,test\n",
		contents.String())
}

func TestBuildCommit(t *testing.T) {
	if testing.Short() {
		t.Skip("Skipping integration tests in short mode")
	}

	c := GetPachClient(t)
	repo := tu.UniqueString("TestBuildCommit")
	require.NoError(t, c.CreateRepo(repo))

	tree1, err := hashtree.NewDBHashTree("")
	require.NoError(t, err)
	fooObj, fooSize, err := c.PutObject(strings.NewReader("foo\n"))
	require.NoError(t, err)
	require.NoError(t, tree1.PutFile("foo", []*pfs.Object{fooObj}, fooSize))
	require.NoError(t, tree1.Hash())
	tree1Obj, err := hashtree.PutHashTree(c, tree1)
	_, err = c.BuildCommit(repo, "master", "", tree1Obj.Hash)
	require.NoError(t, err)
	repoInfo, err := c.InspectRepo(repo)
	require.NoError(t, err)
	require.Equal(t, uint64(fooSize), repoInfo.SizeBytes)
	commitInfo, err := c.InspectCommit(repo, "master")
	require.NoError(t, err)
	require.Equal(t, uint64(fooSize), commitInfo.SizeBytes)

	barObj, barSize, err := c.PutObject(strings.NewReader("bar\n"))
	require.NoError(t, err)
	require.NoError(t, tree1.PutFile("bar", []*pfs.Object{barObj}, barSize))
	require.NoError(t, tree1.Hash())
	tree2Obj, err := hashtree.PutHashTree(c, tree1)
	_, err = c.BuildCommit(repo, "master", "", tree2Obj.Hash)
	require.NoError(t, err)
	repoInfo, err = c.InspectRepo(repo)
	require.NoError(t, err)
	require.Equal(t, uint64(fooSize+barSize), repoInfo.SizeBytes)
	commitInfo, err = c.InspectCommit(repo, "master")
	require.NoError(t, err)
	require.Equal(t, uint64(fooSize+barSize), commitInfo.SizeBytes)
}

func TestPropagateCommit(t *testing.T) {
	c := GetPachClient(t)
	repo1 := tu.UniqueString("TestPropagateCommit1")
	require.NoError(t, c.CreateRepo(repo1))
	repo2 := tu.UniqueString("TestPropagateCommit2")
	require.NoError(t, c.CreateRepo(repo2))
	require.NoError(t, c.CreateBranch(repo2, "master", "", []*pfs.Branch{pclient.NewBranch(repo1, "master")}))
	commit, err := c.StartCommit(repo1, "master")
	require.NoError(t, err)
	require.NoError(t, c.FinishCommit(repo1, commit.ID))
	commits, err := c.ListCommitByRepo(repo2)
	require.NoError(t, err)
	require.Equal(t, 1, len(commits))
}

// TestBackfillBranch implements the following DAG:
//
// A ──▶ C
//  ╲   ◀
//   ╲ ╱
//    ╳
//   ╱ ╲
// 	╱   ◀
// B ──▶ D
func TestBackfillBranch(t *testing.T) {
	c := GetPachClient(t)
	require.NoError(t, c.CreateRepo("A"))
	require.NoError(t, c.CreateRepo("B"))
	require.NoError(t, c.CreateRepo("C"))
	require.NoError(t, c.CreateRepo("D"))
	require.NoError(t, c.CreateBranch("C", "master", "", []*pfs.Branch{pclient.NewBranch("A", "master"), pclient.NewBranch("B", "master")}))
	_, err := c.StartCommit("A", "master")
	require.NoError(t, err)
	require.NoError(t, c.FinishCommit("A", "master"))
	require.NoError(t, c.FinishCommit("C", "master"))
	_, err = c.StartCommit("B", "master")
	require.NoError(t, err)
	require.NoError(t, c.FinishCommit("B", "master"))
	require.NoError(t, c.FinishCommit("C", "master"))
	commits, err := c.ListCommitByRepo("C")
	require.NoError(t, err)
	require.Equal(t, 2, len(commits))

	// Create a branch in D, it should receive a single commit for the heads of `A` and `B`.
	require.NoError(t, c.CreateBranch("D", "master", "", []*pfs.Branch{pclient.NewBranch("A", "master"), pclient.NewBranch("B", "master")}))
	commits, err = c.ListCommitByRepo("D")
	require.NoError(t, err)
	require.Equal(t, 1, len(commits))
}

// TestUpdateBranch tests the following DAG:
//
// A ─▶ B ─▶ C
//
// Then updates it to:
//
// A ─▶ B ─▶ C
//      ▲
// D ───╯
//
func TestUpdateBranch(t *testing.T) {
	c := GetPachClient(t)
	require.NoError(t, c.CreateRepo("A"))
	require.NoError(t, c.CreateRepo("B"))
	require.NoError(t, c.CreateRepo("C"))
	require.NoError(t, c.CreateRepo("D"))
	require.NoError(t, c.CreateBranch("B", "master", "", []*pfs.Branch{pclient.NewBranch("A", "master")}))
	require.NoError(t, c.CreateBranch("C", "master", "", []*pfs.Branch{pclient.NewBranch("B", "master")}))
	_, err := c.StartCommit("A", "master")
	require.NoError(t, err)
	require.NoError(t, c.FinishCommit("A", "master"))
	require.NoError(t, c.FinishCommit("B", "master"))
	require.NoError(t, c.FinishCommit("C", "master"))

	_, err = c.StartCommit("D", "master")
	require.NoError(t, err)
	require.NoError(t, c.FinishCommit("D", "master"))

	require.NoError(t, c.CreateBranch("B", "master", "", []*pfs.Branch{pclient.NewBranch("A", "master"), pclient.NewBranch("D", "master")}))
	require.NoError(t, c.FinishCommit("B", "master"))
	require.NoError(t, c.FinishCommit("C", "master"))
	cCommitInfo, err := c.InspectCommit("C", "master")
	require.NoError(t, err)
	require.Equal(t, 3, len(cCommitInfo.Provenance))
}

func TestBranchProvenance(t *testing.T) {
	c := GetPachClient(t)
	tests := [][]struct {
		name       string
		directProv []string
		err        bool
		expectProv map[string][]string
		expectSubv map[string][]string
	}{{
		{name: "A"},
		{name: "B", directProv: []string{"A"}},
		{name: "C", directProv: []string{"B"}},
		{name: "D", directProv: []string{"C", "A"},
			expectProv: map[string][]string{"A": nil, "B": {"A"}, "C": {"B", "A"}, "D": {"A", "B", "C"}},
			expectSubv: map[string][]string{"A": {"B", "C", "D"}, "B": {"C", "D"}, "C": {"D"}, "D": {}}},
		// A ─▶ B ─▶ C ─▶ D
		// ╰─────────────⬏
		{name: "B",
			expectProv: map[string][]string{"A": {}, "B": {}, "C": {"B"}, "D": {"A", "B", "C"}},
			expectSubv: map[string][]string{"A": {"D"}, "B": {"C", "D"}, "C": {"D"}, "D": {}}},
		// A    B ─▶ C ─▶ D
		// ╰─────────────⬏
	}, {
		{name: "A"},
		{name: "B", directProv: []string{"A"}},
		{name: "C", directProv: []string{"A", "B"}},
		{name: "D", directProv: []string{"C"},
			expectProv: map[string][]string{"A": {}, "B": {"A"}, "C": {"A", "B"}, "D": {"A", "B", "C"}},
			expectSubv: map[string][]string{"A": {"B", "C", "D"}, "B": {"C", "D"}, "C": {"D"}, "D": {}}},
		// A ─▶ B ─▶ C ─▶ D
		// ╰────────⬏
		{name: "C", directProv: []string{"B"},
			expectProv: map[string][]string{"A": {}, "B": {"A"}, "C": {"A", "B"}, "D": {"A", "B", "C"}},
			expectSubv: map[string][]string{"A": {"B", "C", "D"}, "B": {"C", "D"}, "C": {"D"}, "D": {}}},
		// A ─▶ B ─▶ C ─▶ D
	}, {
		{name: "A"},
		{name: "B"},
		{name: "C", directProv: []string{"A", "B"}},
		{name: "D", directProv: []string{"C"}},
		{name: "E", directProv: []string{"A", "D"},
			expectProv: map[string][]string{"A": {}, "B": {}, "C": {"A", "B"}, "D": {"A", "B", "C"}, "E": {"A", "B", "C", "D"}},
			expectSubv: map[string][]string{"A": {"C", "D", "E"}, "B": {"C", "D", "E"}, "C": {"D", "E"}, "D": {"E"}, "E": {}}},
		// A    B ─▶ C ─▶ D ─▶ E
		// ├────────⬏          ▲
		// ╰───────────────────╯
		{name: "C", directProv: []string{"B"},
			expectProv: map[string][]string{"A": {}, "B": {}, "C": {"B"}, "D": {"B", "C"}, "E": {"A", "B", "C", "D"}},
			expectSubv: map[string][]string{"A": {"E"}, "B": {"C", "D", "E"}, "C": {"D", "E"}, "D": {"E"}, "E": {}}},
		// A    B ─▶ C ─▶ D ─▶ E
		// ╰──────────────────⬏
	}, {
		{name: "A", directProv: []string{"A"}, err: true},
		{name: "A"},
		{name: "A", directProv: []string{"A"}, err: true},
		{name: "B", directProv: []string{"A"}},
		{name: "A", directProv: []string{"B"}, err: true},
	},
	}
	for i, test := range tests {
		t.Run(fmt.Sprintf("%d", i), func(t *testing.T) {
			repo := tu.UniqueString("repo")
			require.NoError(t, c.CreateRepo(repo))
			for iStep, step := range test {
				var provenance []*pfs.Branch
				for _, branch := range step.directProv {
					provenance = append(provenance, pclient.NewBranch(repo, branch))
				}
				err := c.CreateBranch(repo, step.name, "", provenance)
				if step.err {
					require.YesError(t, err, "%d> CreateBranch(\"%s\", %v)", iStep, step.name, step.directProv)
				} else {
					require.NoError(t, err, "%d> CreateBranch(\"%s\", %v)", iStep, step.name, step.directProv)
				}
				for branch, expectedProv := range step.expectProv {
					bi, err := c.InspectBranch(repo, branch)
					require.NoError(t, err)
					sort.Strings(expectedProv)
					require.Equal(t, len(expectedProv), len(bi.Provenance))
					for _, b := range bi.Provenance {
						i := sort.SearchStrings(expectedProv, b.Name)
						if i >= len(expectedProv) || expectedProv[i] != b.Name {
							t.Fatalf("provenance for %s contains: %s, but should only contain: %v", branch, b.Name, expectedProv)
						}
					}
				}
				for branch, expectedSubv := range step.expectSubv {
					bi, err := c.InspectBranch(repo, branch)
					require.NoError(t, err)
					sort.Strings(expectedSubv)
					require.Equal(t, len(expectedSubv), len(bi.Subvenance))
					for _, b := range bi.Subvenance {
						i := sort.SearchStrings(expectedSubv, b.Name)
						if i >= len(expectedSubv) || expectedSubv[i] != b.Name {
							t.Fatalf("subvenance for %s contains: %s, but should only contain: %v", branch, b.Name, expectedSubv)
						}
					}
				}
			}
		})
	}
	// t.Run("1", func(t *testing.T) {
	// 	c := getPachClient(t)
	// 	require.NoError(t, c.CreateRepo("A"))
	// 	require.NoError(t, c.CreateRepo("B"))
	// 	require.NoError(t, c.CreateRepo("C"))
	// 	require.NoError(t, c.CreateRepo("D"))

	// 	require.NoError(t, c.CreateBranch("B", "master", "", []*pfs.Branch{pclient.NewBranch("A", "master")}))
	// 	require.NoError(t, c.CreateBranch("C", "master", "", []*pfs.Branch{pclient.NewBranch("B", "master")}))
	// 	require.NoError(t, c.CreateBranch("D", "master", "", []*pfs.Branch{pclient.NewBranch("C", "master"), pclient.NewBranch("A", "master")}))

	// 	aMaster, err := c.InspectBranch("A", "master")
	// 	require.NoError(t, err)
	// 	require.Equal(t, 3, len(aMaster.Subvenance))

	// 	cMaster, err := c.InspectBranch("C", "master")
	// 	require.NoError(t, err)
	// 	require.Equal(t, 2, len(cMaster.Provenance))

	// 	dMaster, err := c.InspectBranch("D", "master")
	// 	require.NoError(t, err)
	// 	require.Equal(t, 3, len(dMaster.Provenance))

	// 	require.NoError(t, c.CreateBranch("B", "master", "", nil))

	// 	aMaster, err = c.InspectBranch("A", "master")
	// 	require.NoError(t, err)
	// 	require.Equal(t, 1, len(aMaster.Subvenance))

	// 	cMaster, err = c.InspectBranch("C", "master")
	// 	require.NoError(t, err)
	// 	require.Equal(t, 1, len(cMaster.Provenance))

	// 	dMaster, err = c.InspectBranch("D", "master")
	// 	require.NoError(t, err)
	// 	require.Equal(t, 3, len(dMaster.Provenance))
	// })
	// t.Run("2", func(t *testing.T) {
	// 	c := getPachClient(t)
	// 	require.NoError(t, c.CreateRepo("A"))
	// 	require.NoError(t, c.CreateRepo("B"))
	// 	require.NoError(t, c.CreateRepo("C"))
	// 	require.NoError(t, c.CreateRepo("D"))

	// 	require.NoError(t, c.CreateBranch("B", "master", "", []*pfs.Branch{pclient.NewBranch("A", "master")}))
	// 	require.NoError(t, c.CreateBranch("C", "master", "", []*pfs.Branch{pclient.NewBranch("B", "master"), pclient.NewBranch("A", "master")}))
	// 	require.NoError(t, c.CreateBranch("D", "master", "", []*pfs.Branch{pclient.NewBranch("C", "master")}))
	// })
}

func TestChildCommits(t *testing.T) {
	c := GetPachClient(t)
	require.NoError(t, c.CreateRepo("A"))
	require.NoError(t, c.CreateBranch("A", "master", "", nil))

	// Small helper function wrapping c.InspectCommit, because it's called a lot
	inspect := func(repo, commit string) *pfs.CommitInfo {
		commitInfo, err := c.InspectCommit(repo, commit)
		require.NoError(t, err)
		return commitInfo
	}

	commit1, err := c.StartCommit("A", "master")
	require.NoError(t, err)
	commits, err := c.ListCommit("A", "master", "", 0)
	t.Logf("%v", commits)
	require.NoError(t, c.FinishCommit("A", "master"))

	commit2, err := c.StartCommit("A", "master")
	require.NoError(t, err)

	// Inspect commit 1 and 2
	commit1Info, commit2Info := inspect("A", commit1.ID), inspect("A", commit2.ID)
	require.Equal(t, commit1.ID, commit2Info.ParentCommit.ID)
	require.ElementsEqualUnderFn(t, []string{commit2.ID}, commit1Info.ChildCommits, CommitToID)

	// Delete commit 2 and make sure it's removed from commit1.ChildCommits
	require.NoError(t, c.DeleteCommit("A", commit2.ID))
	commit1Info = inspect("A", commit1.ID)
	require.ElementsEqualUnderFn(t, nil, commit1Info.ChildCommits, CommitToID)

	// Re-create commit2, and create a third commit also extending from commit1.
	// Make sure both appear in commit1.children
	commit2, err = c.StartCommit("A", "master")
	require.NoError(t, err)
	require.NoError(t, c.FinishCommit("A", commit2.ID))
	commit3, err := c.PfsAPIClient.StartCommit(c.Ctx(), &pfs.StartCommitRequest{
		Parent: pclient.NewCommit("A", commit1.ID),
	})
	require.NoError(t, err)
	commit1Info = inspect("A", commit1.ID)
	require.ElementsEqualUnderFn(t, []string{commit2.ID, commit3.ID}, commit1Info.ChildCommits, CommitToID)

	// Delete commit3 and make sure commit1 has the right children
	require.NoError(t, c.DeleteCommit("A", commit3.ID))
	commit1Info = inspect("A", commit1.ID)
	require.ElementsEqualUnderFn(t, []string{commit2.ID}, commit1Info.ChildCommits, CommitToID)

	// Create a downstream branch in the same repo, then commit to "A" and make
	// sure the new HEAD commit is in the parent's children (i.e. test
	// propagateCommit)
	require.NoError(t, c.CreateBranch("A", "out", "", []*pfs.Branch{
		pclient.NewBranch("A", "master"),
	}))
	outCommit1ID := inspect("A", "out").Commit.ID
	commit3, err = c.StartCommit("A", "master")
	require.NoError(t, err)
	c.FinishCommit("A", commit3.ID)
	// Re-inspect outCommit1, which has been updated by StartCommit
	outCommit1, outCommit2 := inspect("A", outCommit1ID), inspect("A", "out")
	require.Equal(t, outCommit1.Commit.ID, outCommit2.ParentCommit.ID)
	require.ElementsEqualUnderFn(t, []string{outCommit2.Commit.ID}, outCommit1.ChildCommits, CommitToID)

	// create a new branch in a different repo and do the same test again
	require.NoError(t, c.CreateRepo("B"))
	require.NoError(t, c.CreateBranch("B", "master", "", []*pfs.Branch{
		pclient.NewBranch("A", "master"),
	}))
	bCommit1ID := inspect("B", "master").Commit.ID
	commit3, err = c.StartCommit("A", "master")
	require.NoError(t, err)
	c.FinishCommit("A", commit3.ID)
	// Re-inspect bCommit1, which has been updated by StartCommit
	bCommit1, bCommit2 := inspect("B", bCommit1ID), inspect("B", "master")
	require.Equal(t, bCommit1.Commit.ID, bCommit2.ParentCommit.ID)
	require.ElementsEqualUnderFn(t, []string{bCommit2.Commit.ID}, bCommit1.ChildCommits, CommitToID)

	// create a new branch in a different repo, then update it so that two commits
	// are generated. Make sure the second commit is in the parent's children
	require.NoError(t, c.CreateRepo("C"))
	require.NoError(t, c.CreateBranch("C", "master", "", []*pfs.Branch{
		pclient.NewBranch("A", "master"),
	}))
	cCommit1ID := inspect("C", "master").Commit.ID // Get new commit's ID
	require.NoError(t, c.CreateBranch("C", "master", "master", []*pfs.Branch{
		pclient.NewBranch("A", "master"),
		pclient.NewBranch("B", "master"),
	}))
	// Re-inspect cCommit1, which has been updated by CreateBranch
	cCommit1, cCommit2 := inspect("C", cCommit1ID), inspect("C", "master")
	require.Equal(t, cCommit1.Commit.ID, cCommit2.ParentCommit.ID)
	require.ElementsEqualUnderFn(t, []string{cCommit2.Commit.ID}, cCommit1.ChildCommits, CommitToID)
}

func TestStartCommitFork(t *testing.T) {
	c := GetPachClient(t)
	require.NoError(t, c.CreateRepo("A"))
	require.NoError(t, c.CreateBranch("A", "master", "", nil))
	commit, err := c.StartCommit("A", "master")
	require.NoError(t, err)
	c.FinishCommit("A", commit.ID)
	commit2, err := c.PfsAPIClient.StartCommit(c.Ctx(), &pfs.StartCommitRequest{
		Branch: "master2",
		Parent: pclient.NewCommit("A", "master"),
	})
	require.NoError(t, err)
	require.NoError(t, c.FinishCommit("A", commit2.ID))

	commits, err := c.ListCommit("A", "master2", "", 0)
	require.NoError(t, err)
	require.ElementsEqualUnderFn(t, []string{commit.ID, commit2.ID}, commits, CommitInfoToID)
}

// TestUpdateBranchNewOutputCommit tests the following corner case:
// A ──▶ C
// B
//
// Becomes:
//
// A  ╭▶ C
// B ─╯
//
// C should create a new output commit to process its unprocessed inputs in B
func TestUpdateBranchNewOutputCommit(t *testing.T) {
	c := GetPachClient(t)
	require.NoError(t, c.CreateRepo("A"))
	require.NoError(t, c.CreateRepo("B"))
	require.NoError(t, c.CreateRepo("C"))
	require.NoError(t, c.CreateBranch("A", "master", "", nil))
	require.NoError(t, c.CreateBranch("B", "master", "", nil))
	require.NoError(t, c.CreateBranch("C", "master", "",
		[]*pfs.Branch{pclient.NewBranch("A", "master")}))

	// Create commits in A and B
	commit, err := c.StartCommit("A", "master")
	require.NoError(t, err)
	c.FinishCommit("A", commit.ID)
	commit, err = c.StartCommit("B", "master")
	require.NoError(t, err)
	c.FinishCommit("A", commit.ID)

	// Check for first output commit in C
	commits, err := c.ListCommit("C", "master", "", 0)
	require.NoError(t, err)
	require.Equal(t, 1, len(commits))

	// Update the provenance of C/master and make sure it creates a new commit
	require.NoError(t, c.CreateBranch("C", "master", "master",
		[]*pfs.Branch{pclient.NewBranch("B", "master")}))
	commits, err = c.ListCommit("C", "master", "", 0)
	require.NoError(t, err)
	require.Equal(t, 2, len(commits))
}

// TestDeleteCommitBigSubvenance deletes a commit that is upstream of a large
// stack of pipeline outputs and makes sure that parenthood and such are handled
// correctly.
// DAG (dots are commits):
//  schema:
//   ...   ─────╮
//              │  pipeline:
//  logs:       ├─▶ .............
//   .......... ╯
// Tests:
//   there are four cases tested here, in this order (b/c easy setup)
// 1. Delete parent commit -> child rewritten to point to a live commit
// 2. Delete branch HEAD   -> output branch rewritten to point to a live commit
// 3. Delete branch HEAD   -> output branch rewritten to point to nil
// 4. Delete parent commit -> child rewritten to point to nil
func TestDeleteCommitBigSubvenance(t *testing.T) {
	c := GetPachClient(t)

	// two input repos, one with many commits (logs), and one with few (schema)
	require.NoError(t, c.CreateRepo("logs"))
	require.NoError(t, c.CreateRepo("schema"))

	// Commit to logs and schema (so that "pipeline" has an initial output commit,
	// and we can check that it updates this initial commit's child appropriately)
	for _, repo := range []string{"schema", "logs"} {
		commit, err := c.StartCommit(repo, "master")
		require.NoError(t, err)
		require.NoError(t, c.FinishCommit(repo, commit.ID))
	}

	// Create an output branch, in "pipeline"
	require.NoError(t, c.CreateRepo("pipeline"))
	require.NoError(t, c.CreateBranch("pipeline", "master", "", []*pfs.Branch{
		pclient.NewBranch("schema", "master"),
		pclient.NewBranch("logs", "master"),
	}))
	commits, err := c.ListCommit("pipeline", "master", "", 0)
	require.NoError(t, err)
	require.Equal(t, 1, len(commits))

	// Case 1
	// - Commit to "schema", creating a second output commit in 'pipeline' (this
	//   is bigSubvCommit)
	// - Commit to "logs" 10 more times, so that the commit to "schema" has 11
	//   commits in its subvenance
	// - Commit to "schema" again creating a 12th commit in 'pipeline'
	// - Delete bigSubvCommit
	// - Now there are 2 output commits in 'pipeline', and the parent of the first
	//   commit is the second commit (makes sure that the first commit's parent is
	//   rewritten back to the last live commit)
	bigSubvCommit, err := c.StartCommit("schema", "master")
	require.NoError(t, err)
	require.NoError(t, c.FinishCommit("schema", bigSubvCommit.ID))
	for i := 0; i < 10; i++ {
		commit, err := c.StartCommit("logs", "master")
		require.NoError(t, err)
		require.NoError(t, c.FinishCommit("logs", commit.ID))
	}
	commit, err := c.StartCommit("schema", "master")
	require.NoError(t, err)
	require.NoError(t, c.FinishCommit("schema", commit.ID))

	// Make sure there are 13 output commits in 'pipeline' to start (one from
	// creation, one from the second 'schema' commit, 10 from the 'logs' commits,
	// and one more from the third 'schema' commit)
	commits, err = c.ListCommit("pipeline", "master", "", 0)
	require.NoError(t, err)
	require.Equal(t, 13, len(commits))

	require.NoError(t, c.DeleteCommit("schema", bigSubvCommit.ID))

	commits, err = c.ListCommit("pipeline", "master", "", 0)
	require.NoError(t, err)
	require.Equal(t, 2, len(commits))
	require.Equal(t, commits[1].Commit.ID, commits[0].ParentCommit.ID)
	require.Equal(t, commits[1].ChildCommits[0].ID, commits[0].Commit.ID)

	// Case 2
	// - reset bigSubvCommit to be the head commit of 'schema/master'
	// - commit to 'logs' 10 more times
	// - delete bigSubvCommit
	// - Now there should be two commits in 'pipeline':
	//   - One started by DeleteCommit (with provenance schema/master and
	//     logs/masterand
	//   - The oldest commit in 'pipeline', from the setup
	// - The second commit is the parent of the first
	//
	// This makes sure that the branch pipeline/master is rewritten back to
	// the last live commit, and that it creates a new output commit when branches
	// have unprocesed HEAD commits
	commits, err = c.ListCommit("schema", "master", "", 0)
	require.NoError(t, err)
	require.Equal(t, 2, len(commits))
	bigSubvCommitInfo, err := c.InspectCommit("schema", "master")
	require.NoError(t, err)
	bigSubvCommit = bigSubvCommitInfo.Commit
	for i := 0; i < 10; i++ {
		commit, err = c.StartCommit("logs", "master")
		require.NoError(t, err)
		require.NoError(t, c.FinishCommit("logs", commit.ID))
	}

	require.NoError(t, c.DeleteCommit("schema", bigSubvCommit.ID))

	commits, err = c.ListCommit("pipeline", "master", "", 0)
	require.NoError(t, err)
	require.Equal(t, 2, len(commits))
	pipelineMaster, err := c.InspectCommit("pipeline", "master")
	require.NoError(t, err)
	require.Equal(t, pipelineMaster.Commit.ID, commits[0].Commit.ID)
	require.Equal(t, pipelineMaster.ParentCommit.ID, commits[1].Commit.ID)

	// Case 3
	// - reset bigSubvCommit to be the head of 'schema/master' (the only commit)
	// - commit to 'logs' 10 more times
	// - delete bigSubvCommit
	// - Now there shouldn't be any commits in 'pipeline'
	// - Further test: delete all commits in schema and logs, and make sure that
	//   'pipeline/master' still points to nil, as there are no input commits
	commits, err = c.ListCommit("schema", "master", "", 0)
	require.NoError(t, err)
	require.Equal(t, 1, len(commits))
	bigSubvCommit = commits[0].Commit

	for i := 0; i < 10; i++ {
		commit, err = c.StartCommit("logs", "master")
		require.NoError(t, err)
		require.NoError(t, c.FinishCommit("logs", commit.ID))
	}

	require.NoError(t, c.DeleteCommit("schema", bigSubvCommit.ID))

	commits, err = c.ListCommit("pipeline", "master", "", 0)
	require.NoError(t, err)
	require.Equal(t, 0, len(commits))

	// Delete all input commits--DeleteCommit should reset 'pipeline/master' to
	// nil, and should not create a new output commit this time
	commits, err = c.ListCommit("schema", "master", "", 0)
	require.NoError(t, err)
	for _, commitInfo := range commits {
		require.NoError(t, c.DeleteCommit("schema", commitInfo.Commit.ID))
	}
	commits, err = c.ListCommit("logs", "master", "", 0)
	require.NoError(t, err)
	for _, commitInfo := range commits {
		require.NoError(t, c.DeleteCommit("logs", commitInfo.Commit.ID))
	}
	commits, err = c.ListCommit("pipeline", "master", "", 0)
	require.NoError(t, err)
	require.Equal(t, 0, len(commits))
	pipelineMaster, err = c.InspectCommit("pipeline", "master")
	require.YesError(t, err)
	require.Matches(t, "has no head", err.Error())

	// Case 4
	// - commit to 'schema' and reset bigSubvCommit to be the head
	//   (bigSubvCommit is now the only commit in 'schema/master')
	// - Commit to 'logs' 10 more times
	// - Commit to schema again
	// - Delete bigSubvCommit
	// - Now there should be one commit in 'pipeline', and its parent is nil
	// (makes sure that the the commit is rewritten back to 'nil'
	// schema, logs, and pipeline are now all completely empty again
	commits, err = c.ListCommit("schema", "master", "", 0)
	require.NoError(t, err)
	require.Equal(t, 0, len(commits))
	bigSubvCommit, err = c.StartCommit("schema", "master")
	require.NoError(t, err)
	require.NoError(t, c.FinishCommit("schema", bigSubvCommit.ID))
	for i := 0; i < 10; i++ {
		commit, err = c.StartCommit("logs", "master")
		require.NoError(t, err)
		require.NoError(t, c.FinishCommit("logs", commit.ID))
	}
	commit, err = c.StartCommit("schema", "master")
	require.NoError(t, err)
	require.NoError(t, c.FinishCommit("schema", commit.ID))

	require.NoError(t, c.DeleteCommit("schema", bigSubvCommit.ID))

	commits, err = c.ListCommit("pipeline", "master", "", 0)
	require.NoError(t, err)
	require.Equal(t, 1, len(commits))
	pipelineMaster, err = c.InspectCommit("pipeline", "master")
	require.NoError(t, err)
	require.Nil(t, pipelineMaster.ParentCommit)
}

// TestDeleteCommitMultipleChildrenSingleCommit tests that when you have the
// following commit graph in a repo:
// c   d
//  ↘ ↙
//   b
//   ↓
//   a
//
// and you delete commit 'b', what you end up with is:
//
// c   d
//  ↘ ↙
//   a
func TestDeleteCommitMultipleChildrenSingleCommit(t *testing.T) {
	cli := GetPachClient(t)
	require.NoError(t, cli.CreateRepo("repo"))
	require.NoError(t, cli.CreateBranch("repo", "master", "", nil))

	// Create commits 'a' and 'b'
	a, err := cli.StartCommit("repo", "master")
	require.NoError(t, err)
	require.NoError(t, cli.FinishCommit("repo", a.ID))
	b, err := cli.StartCommit("repo", "master")
	require.NoError(t, err)
	require.NoError(t, cli.FinishCommit("repo", b.ID))

	// Create second branch
	require.NoError(t, cli.CreateBranch("repo", "master2", "master", nil))

	// Create commits 'c' and 'd'
	c, err := cli.StartCommit("repo", "master")
	require.NoError(t, err)
	require.NoError(t, cli.FinishCommit("repo", c.ID))
	d, err := cli.StartCommit("repo", "master2")
	require.NoError(t, err)
	require.NoError(t, cli.FinishCommit("repo", d.ID))

	// Collect info re: a, b, c, and d, and make sure that the parent/child
	// relationships are all correct
	aInfo, err := cli.InspectCommit("repo", a.ID)
	bInfo, err := cli.InspectCommit("repo", b.ID)
	cInfo, err := cli.InspectCommit("repo", c.ID)
	dInfo, err := cli.InspectCommit("repo", d.ID)

	require.Nil(t, aInfo.ParentCommit)
	require.ElementsEqualUnderFn(t, []string{b.ID}, aInfo.ChildCommits, CommitToID)

	require.Equal(t, a.ID, bInfo.ParentCommit.ID)
	require.ElementsEqualUnderFn(t, []string{c.ID, d.ID}, bInfo.ChildCommits, CommitToID)

	require.Equal(t, b.ID, cInfo.ParentCommit.ID)
	require.Equal(t, 0, len(cInfo.ChildCommits))

	require.Equal(t, b.ID, dInfo.ParentCommit.ID)
	require.Equal(t, 0, len(dInfo.ChildCommits))

	// Delete commit 'b'
	cli.DeleteCommit("repo", b.ID)

	// Collect info re: a, c, and d, and make sure that the parent/child
	// relationships are still correct
	aInfo, err = cli.InspectCommit("repo", a.ID)
	cInfo, err = cli.InspectCommit("repo", c.ID)
	dInfo, err = cli.InspectCommit("repo", d.ID)

	require.Nil(t, aInfo.ParentCommit)
	require.ElementsEqualUnderFn(t, []string{c.ID, d.ID}, aInfo.ChildCommits, CommitToID)

	require.Equal(t, a.ID, cInfo.ParentCommit.ID)
	require.Equal(t, 0, len(cInfo.ChildCommits))

	require.Equal(t, a.ID, dInfo.ParentCommit.ID)
	require.Equal(t, 0, len(dInfo.ChildCommits))
}

// TestDeleteCommitMultiLevelChildrenNilParent tests that when you have the
// following commit graph in a repo:
//
//    ↙f
//   c
//   ↓↙e
//   b
//   ↓↙d
//   a
//
// and you delete commits 'a', 'b' and 'c' (in a single call), what you end up
// with is:
//
// d e f
//  ↘↓↙
//  nil
func TestDeleteCommitMultiLevelChildrenNilParent(t *testing.T) {
	cli := GetPachClient(t)
	require.NoError(t, cli.CreateRepo("upstream1"))
	require.NoError(t, cli.CreateRepo("upstream2"))
	// commit to both inputs
	_, err := cli.StartCommit("upstream1", "master")
	require.NoError(t, err)
	require.NoError(t, cli.FinishCommit("upstream1", "master"))
	deleteMeCommit, err := cli.StartCommit("upstream2", "master")
	require.NoError(t, err)
	require.NoError(t, cli.FinishCommit("upstream2", "master"))

	// Create main repo (will have the commit graphs above
	require.NoError(t, cli.CreateRepo("repo"))
	require.NoError(t, cli.CreateBranch("repo", "master", "", []*pfs.Branch{
		pclient.NewBranch("upstream1", "master"),
		pclient.NewBranch("upstream2", "master"),
	}))

	// Create commit 'a'
	aInfo, err := cli.InspectCommit("repo", "master")
	require.NoError(t, err)
	a := aInfo.Commit
	require.NoError(t, cli.FinishCommit("repo", a.ID))

	// Create 'd'
	resp, err := cli.PfsAPIClient.StartCommit(cli.Ctx(), &pfs.StartCommitRequest{
		Parent: pclient.NewCommit("repo", a.ID),
	})
	require.NoError(t, err)
	d := pclient.NewCommit("repo", resp.ID)
	require.NoError(t, cli.FinishCommit("repo", resp.ID))

	// Create 'b'
	// (commit to upstream1, so that a & b have same prov commit in upstream2)
	_, err = cli.StartCommit("upstream1", "master")
	require.NoError(t, err)
	require.NoError(t, cli.FinishCommit("upstream1", "master"))
	bInfo, err := cli.InspectCommit("repo", "master")
	require.NoError(t, err)
	b := bInfo.Commit
	require.NoError(t, cli.FinishCommit("repo", b.ID))

	// Create 'e'
	resp, err = cli.PfsAPIClient.StartCommit(cli.Ctx(), &pfs.StartCommitRequest{
		Parent: pclient.NewCommit("repo", b.ID),
	})
	require.NoError(t, err)
	e := pclient.NewCommit("repo", resp.ID)
	require.NoError(t, cli.FinishCommit("repo", resp.ID))

	// Create 'c'
	// (commit to upstream1, so that a, b & c have same prov commit in upstream2)
	_, err = cli.StartCommit("upstream1", "master")
	require.NoError(t, err)
	require.NoError(t, cli.FinishCommit("upstream1", "master"))
	cInfo, err := cli.InspectCommit("repo", "master")
	require.NoError(t, err)
	c := cInfo.Commit
	require.NoError(t, cli.FinishCommit("repo", c.ID))

	// Create 'f'
	resp, err = cli.PfsAPIClient.StartCommit(cli.Ctx(), &pfs.StartCommitRequest{
		Parent: pclient.NewCommit("repo", c.ID),
	})
	require.NoError(t, err)
	f := pclient.NewCommit("repo", resp.ID)
	require.NoError(t, cli.FinishCommit("repo", resp.ID))

	// Make sure child/parent relationships are as shown in first diagram
	commits, err := cli.ListCommit("repo", "", "", 0)
	require.Equal(t, 6, len(commits))
	aInfo, err = cli.InspectCommit("repo", a.ID)
	require.NoError(t, err)
	bInfo, err = cli.InspectCommit("repo", b.ID)
	require.NoError(t, err)
	cInfo, err = cli.InspectCommit("repo", c.ID)
	require.NoError(t, err)
	dInfo, err := cli.InspectCommit("repo", d.ID)
	require.NoError(t, err)
	eInfo, err := cli.InspectCommit("repo", e.ID)
	require.NoError(t, err)
	fInfo, err := cli.InspectCommit("repo", f.ID)
	require.NoError(t, err)

	require.Nil(t, aInfo.ParentCommit)
	require.Equal(t, a.ID, bInfo.ParentCommit.ID)
	require.Equal(t, a.ID, dInfo.ParentCommit.ID)
	require.Equal(t, b.ID, cInfo.ParentCommit.ID)
	require.Equal(t, b.ID, eInfo.ParentCommit.ID)
	require.Equal(t, c.ID, fInfo.ParentCommit.ID)
	require.ElementsEqualUnderFn(t, []string{b.ID, d.ID}, aInfo.ChildCommits, CommitToID)
	require.ElementsEqualUnderFn(t, []string{c.ID, e.ID}, bInfo.ChildCommits, CommitToID)
	require.ElementsEqualUnderFn(t, []string{f.ID}, cInfo.ChildCommits, CommitToID)
	require.Nil(t, dInfo.ChildCommits)
	require.Nil(t, eInfo.ChildCommits)
	require.Nil(t, fInfo.ChildCommits)

	// Delete commit in upstream2, which deletes b & c
	require.NoError(t, cli.DeleteCommit("upstream2", deleteMeCommit.ID))

	// Re-read commit info to get new parents/children
	dInfo, err = cli.InspectCommit("repo", d.ID)
	require.NoError(t, err)
	eInfo, err = cli.InspectCommit("repo", e.ID)
	require.NoError(t, err)
	fInfo, err = cli.InspectCommit("repo", f.ID)
	require.NoError(t, err)

	// Make sure child/parent relationships are as shown in second diagram
	commits, err = cli.ListCommit("repo", "", "", 0)
	require.Equal(t, 3, len(commits))
	require.Nil(t, eInfo.ParentCommit)
	require.Nil(t, fInfo.ParentCommit)
	require.Nil(t, dInfo.ChildCommits)
	require.Nil(t, eInfo.ChildCommits)
	require.Nil(t, fInfo.ChildCommits)
}

// Tests that when you have the following commit graph in a *downstream* repo:
//
//    ↙f
//   c
//   ↓↙e
//   b
//   ↓↙d
//   a
//
// and you delete commits 'b' and 'c' (in a single call), what you end up with
// is:
//
// d e f
//  ↘↓↙
//   a
// This makes sure that multiple live children are re-pointed at a live parent
// if appropriate
func TestDeleteCommitMultiLevelChildren(t *testing.T) {
	cli := GetPachClient(t)
	require.NoError(t, cli.CreateRepo("upstream1"))
	require.NoError(t, cli.CreateRepo("upstream2"))
	// commit to both inputs
	_, err := cli.StartCommit("upstream1", "master")
	require.NoError(t, err)
	require.NoError(t, cli.FinishCommit("upstream1", "master"))
	_, err = cli.StartCommit("upstream2", "master")
	require.NoError(t, err)
	require.NoError(t, cli.FinishCommit("upstream2", "master"))

	// Create main repo (will have the commit graphs above
	require.NoError(t, cli.CreateRepo("repo"))
	require.NoError(t, cli.CreateBranch("repo", "master", "", []*pfs.Branch{
		pclient.NewBranch("upstream1", "master"),
		pclient.NewBranch("upstream2", "master"),
	}))

	// Create commit 'a'
	aInfo, err := cli.InspectCommit("repo", "master")
	require.NoError(t, err)
	a := aInfo.Commit
	require.NoError(t, cli.FinishCommit("repo", a.ID))

	// Create 'd'
	resp, err := cli.PfsAPIClient.StartCommit(cli.Ctx(), &pfs.StartCommitRequest{
		Parent: pclient.NewCommit("repo", a.ID),
	})
	require.NoError(t, err)
	d := pclient.NewCommit("repo", resp.ID)
	require.NoError(t, cli.FinishCommit("repo", resp.ID))

	// Create 'b'
	// (a & b have same prov commit in upstream2, so this is the commit that will
	// be deleted, as both b and c are provenant on it)
	deleteMeCommit, err := cli.StartCommit("upstream1", "master")
	require.NoError(t, err)
	require.NoError(t, cli.FinishCommit("upstream1", "master"))
	bInfo, err := cli.InspectCommit("repo", "master")
	require.NoError(t, err)
	b := bInfo.Commit
	require.NoError(t, cli.FinishCommit("repo", b.ID))

	// Create 'e'
	resp, err = cli.PfsAPIClient.StartCommit(cli.Ctx(), &pfs.StartCommitRequest{
		Parent: pclient.NewCommit("repo", b.ID),
	})
	require.NoError(t, err)
	e := pclient.NewCommit("repo", resp.ID)
	require.NoError(t, cli.FinishCommit("repo", resp.ID))

	// Create 'c'
	// (commit to upstream2, so that b & c have same prov commit in upstream1)
	_, err = cli.StartCommit("upstream2", "master")
	require.NoError(t, err)
	require.NoError(t, cli.FinishCommit("upstream2", "master"))
	cInfo, err := cli.InspectCommit("repo", "master")
	require.NoError(t, err)
	c := cInfo.Commit
	require.NoError(t, cli.FinishCommit("repo", c.ID))

	// Create 'f'
	resp, err = cli.PfsAPIClient.StartCommit(cli.Ctx(), &pfs.StartCommitRequest{
		Parent: pclient.NewCommit("repo", c.ID),
	})
	require.NoError(t, err)
	f := pclient.NewCommit("repo", resp.ID)
	require.NoError(t, cli.FinishCommit("repo", resp.ID))

	// Make sure child/parent relationships are as shown in first diagram
	commits, err := cli.ListCommit("repo", "", "", 0)
	require.Equal(t, 6, len(commits))
	aInfo, err = cli.InspectCommit("repo", a.ID)
	require.NoError(t, err)
	bInfo, err = cli.InspectCommit("repo", b.ID)
	require.NoError(t, err)
	cInfo, err = cli.InspectCommit("repo", c.ID)
	require.NoError(t, err)
	dInfo, err := cli.InspectCommit("repo", d.ID)
	require.NoError(t, err)
	eInfo, err := cli.InspectCommit("repo", e.ID)
	require.NoError(t, err)
	fInfo, err := cli.InspectCommit("repo", f.ID)
	require.NoError(t, err)

	require.Nil(t, aInfo.ParentCommit)
	require.Equal(t, a.ID, bInfo.ParentCommit.ID)
	require.Equal(t, a.ID, dInfo.ParentCommit.ID)
	require.Equal(t, b.ID, cInfo.ParentCommit.ID)
	require.Equal(t, b.ID, eInfo.ParentCommit.ID)
	require.Equal(t, c.ID, fInfo.ParentCommit.ID)
	require.ElementsEqualUnderFn(t, []string{b.ID, d.ID}, aInfo.ChildCommits, CommitToID)
	require.ElementsEqualUnderFn(t, []string{c.ID, e.ID}, bInfo.ChildCommits, CommitToID)
	require.ElementsEqualUnderFn(t, []string{f.ID}, cInfo.ChildCommits, CommitToID)
	require.Nil(t, dInfo.ChildCommits)
	require.Nil(t, eInfo.ChildCommits)
	require.Nil(t, fInfo.ChildCommits)

	// Delete second commit in upstream2, which deletes b & c
	require.NoError(t, cli.DeleteCommit("upstream1", deleteMeCommit.ID))

	// Re-read commit info to get new parents/children
	aInfo, err = cli.InspectCommit("repo", a.ID)
	require.NoError(t, err)
	dInfo, err = cli.InspectCommit("repo", d.ID)
	require.NoError(t, err)
	eInfo, err = cli.InspectCommit("repo", e.ID)
	require.NoError(t, err)
	fInfo, err = cli.InspectCommit("repo", f.ID)
	require.NoError(t, err)

	// Make sure child/parent relationships are as shown in second diagram. Note
	// that after 'b' and 'c' are deleted, DeleteCommit creates a new commit:
	// - 'repo/master' points to 'a'
	// - DeleteCommit starts a new output commit to process 'upstream1/master'
	//   and 'upstream2/master'
	// - The new output commit is started in 'repo/master' and is also a child of
	//   'a'
	commits, err = cli.ListCommit("repo", "", "", 0)
	require.Equal(t, 5, len(commits))
	require.Nil(t, aInfo.ParentCommit)
	require.Equal(t, a.ID, dInfo.ParentCommit.ID)
	require.Equal(t, a.ID, eInfo.ParentCommit.ID)
	require.Equal(t, a.ID, fInfo.ParentCommit.ID)
	newCommitInfo, err := cli.InspectCommit("repo", "master")
	require.NoError(t, err)
	require.ElementsEqualUnderFn(t,
		[]string{d.ID, e.ID, f.ID, newCommitInfo.Commit.ID},
		aInfo.ChildCommits, CommitToID)
	require.Nil(t, dInfo.ChildCommits)
	require.Nil(t, eInfo.ChildCommits)
	require.Nil(t, fInfo.ChildCommits)
}

// TestDeleteCommitShrinkSubvRange is like TestDeleteCommitBigSubvenance, but
// instead of deleting commits from "schema", this test deletes them from
// "logs", to make sure that the subvenance of "schema" commits is rewritten
// correctly. As before, there are four cases:
// 1. Subvenance "Lower" is increased
// 2. Subvenance "Upper" is decreased
// 3. Subvenance is not affected, because the deleted commit is between "Lower" and "Upper"
// 4. The entire subvenance range is deleted
func TestDeleteCommitShrinkSubvRange(t *testing.T) {
	c := GetPachClient(t)

	// two input repos, one with many commits (logs), and one with few (schema)
	require.NoError(t, c.CreateRepo("logs"))
	require.NoError(t, c.CreateRepo("schema"))

	// Commit to logs and schema
	logsCommit := make([]*pfs.Commit, 10)
	var err error
	logsCommit[0], err = c.StartCommit("logs", "master")
	require.NoError(t, err)
	require.NoError(t, c.FinishCommit("logs", logsCommit[0].ID))
	schemaCommit, err := c.StartCommit("schema", "master")
	require.NoError(t, err)
	require.NoError(t, c.FinishCommit("schema", schemaCommit.ID))

	// Create an output branch, in "pipeline"
	require.NoError(t, c.CreateRepo("pipeline"))
	require.NoError(t, c.CreateBranch("pipeline", "master", "", []*pfs.Branch{
		pclient.NewBranch("schema", "master"),
		pclient.NewBranch("logs", "master"),
	}))
	commits, err := c.ListCommit("pipeline", "master", "", 0)
	require.NoError(t, err)
	require.Equal(t, 1, len(commits))

	// Commit to "logs" 9 more times, so that the commit to "schema" has 10
	// commits in its subvenance
	for i := 1; i < 10; i++ {
		logsCommit[i], err = c.StartCommit("logs", "master")
		require.NoError(t, err)
		require.NoError(t, c.FinishCommit("logs", logsCommit[i].ID))
	}
	pipelineCommitInfos, err := c.ListCommit("pipeline", "master", "", 0)
	require.Equal(t, 10, len(pipelineCommitInfos))
	pipelineCommit := make([]string, 10)
	for i := range pipelineCommitInfos {
		// ListCommit sorts from newest to oldest, but we want the reverse (0 is
		// oldest, like how logsCommit[0] is the oldest)
		pipelineCommit[9-i] = pipelineCommitInfos[i].Commit.ID
	}
	require.NoError(t, err)
	// Make sure the subvenance of the one commit in "schema" includes all commits
	// in "pipeline"
	schemaCommitInfo, err := c.InspectCommit("schema", schemaCommit.ID)
	require.Equal(t, 1, len(schemaCommitInfo.Subvenance))
	require.Equal(t, pipelineCommit[0], schemaCommitInfo.Subvenance[0].Lower.ID)
	require.Equal(t, pipelineCommit[9], schemaCommitInfo.Subvenance[0].Upper.ID)

	// Case 1
	// - Delete the first commit in "logs" and make sure that the subvenance of
	//   the single commit in "schema" has increased its Lower value
	require.NoError(t, c.DeleteCommit("logs", logsCommit[0].ID))
	schemaCommitInfo, err = c.InspectCommit("schema", schemaCommit.ID)
	require.Equal(t, 1, len(schemaCommitInfo.Subvenance))
	require.Equal(t, pipelineCommit[1], schemaCommitInfo.Subvenance[0].Lower.ID)
	require.Equal(t, pipelineCommit[9], schemaCommitInfo.Subvenance[0].Upper.ID)

	// Case 2
	// - Delete the last commit in "logs" and make sure that the subvenance of
	//   the single commit in "schema" has decreased its Upper value
	require.NoError(t, c.DeleteCommit("logs", logsCommit[9].ID))
	schemaCommitInfo, err = c.InspectCommit("schema", schemaCommit.ID)
	require.Equal(t, 1, len(schemaCommitInfo.Subvenance))
	require.Equal(t, pipelineCommit[1], schemaCommitInfo.Subvenance[0].Lower.ID)
	require.Equal(t, pipelineCommit[8], schemaCommitInfo.Subvenance[0].Upper.ID)

	// Case 3
	// - Delete the middle commit in "logs" and make sure that the subvenance of
	//   the single commit in "schema" hasn't changed
	require.NoError(t, c.DeleteCommit("logs", logsCommit[5].ID))
	schemaCommitInfo, err = c.InspectCommit("schema", schemaCommit.ID)
	require.Equal(t, 1, len(schemaCommitInfo.Subvenance))
	require.Equal(t, pipelineCommit[1], schemaCommitInfo.Subvenance[0].Lower.ID)
	require.Equal(t, pipelineCommit[8], schemaCommitInfo.Subvenance[0].Upper.ID)

	// Case 4
	// - Delete the remaining commits in "logs" and make sure that the subvenance
	//   of the single commit in "schema" is now empty
	for _, i := range []int{1, 2, 3, 4, 6, 7, 8} {
		require.NoError(t, c.DeleteCommit("logs", logsCommit[i].ID))
	}
	schemaCommitInfo, err = c.InspectCommit("schema", schemaCommit.ID)
	require.Equal(t, 0, len(schemaCommitInfo.Subvenance))
}

func TestCommitState(t *testing.T) {
	c := GetPachClient(t)

	// two input repos, one with many commits (logs), and one with few (schema)
	require.NoError(t, c.CreateRepo("A"))
	require.NoError(t, c.CreateRepo("B"))

	require.NoError(t, c.CreateBranch("B", "master", "", []*pfs.Branch{pclient.NewBranch("A", "master")}))

	// Start a commit on A/master, this will create a non-ready commit on B/master.
	_, err := c.StartCommit("A", "master")
	require.NoError(t, err)

	ctx, cancel := context.WithTimeout(context.Background(), time.Second*10)
	defer cancel()
	_, err = c.PfsAPIClient.InspectCommit(ctx, &pfs.InspectCommitRequest{
		Commit:     pclient.NewCommit("B", "master"),
		BlockState: pfs.CommitState_READY,
	})
	require.YesError(t, err)

	// Finish the commit on A/master, that will make the B/master ready.
	require.NoError(t, c.FinishCommit("A", "master"))

	ctx, cancel = context.WithTimeout(context.Background(), time.Second*10)
	defer cancel()
	_, err = c.PfsAPIClient.InspectCommit(ctx, &pfs.InspectCommitRequest{
		Commit:     pclient.NewCommit("B", "master"),
		BlockState: pfs.CommitState_READY,
	})
	require.NoError(t, err)

	// Create a new branch C/master with A/master as provenance. It should start out ready.
	require.NoError(t, c.CreateRepo("C"))
	require.NoError(t, c.CreateBranch("C", "master", "", []*pfs.Branch{pclient.NewBranch("A", "master")}))

	ctx, cancel = context.WithTimeout(context.Background(), time.Second*10)
	defer cancel()
	_, err = c.PfsAPIClient.InspectCommit(ctx, &pfs.InspectCommitRequest{
		Commit:     pclient.NewCommit("C", "master"),
		BlockState: pfs.CommitState_READY,
	})
	require.NoError(t, err)
}

func TestSubscribeStates(t *testing.T) {
	c := GetPachClient(t)

	require.NoError(t, c.CreateRepo("A"))
	require.NoError(t, c.CreateRepo("B"))
	require.NoError(t, c.CreateRepo("C"))

	require.NoError(t, c.CreateBranch("B", "master", "", []*pfs.Branch{pclient.NewBranch("A", "master")}))
	require.NoError(t, c.CreateBranch("C", "master", "", []*pfs.Branch{pclient.NewBranch("B", "master")}))

	ctx, cancel := context.WithCancel(c.Ctx())
	defer cancel()
	c = c.WithCtx(ctx)

	var readyCommits int64
	go func() {
		c.SubscribeCommitF("B", "master", "", pfs.CommitState_READY, func(ci *pfs.CommitInfo) error {
			atomic.AddInt64(&readyCommits, 1)
			return nil
		})
	}()
	go func() {
		c.SubscribeCommitF("C", "master", "", pfs.CommitState_READY, func(ci *pfs.CommitInfo) error {
			atomic.AddInt64(&readyCommits, 1)
			return nil
		})
	}()
	_, err := c.StartCommit("A", "master")
	require.NoError(t, err)
	require.NoError(t, c.FinishCommit("A", "master"))

	require.NoErrorWithinTRetry(t, time.Second*10, func() error {
		if atomic.LoadInt64(&readyCommits) != 1 {
			return fmt.Errorf("wrong number of ready commits")
		}
		return nil
	})

	require.NoError(t, c.FinishCommit("B", "master"))

	require.NoErrorWithinTRetry(t, time.Second*10, func() error {
		if atomic.LoadInt64(&readyCommits) != 2 {
			return fmt.Errorf("wrong number of ready commits")
		}
		return nil
	})
}

func TestPutFileCommit(t *testing.T) {
	c := GetPachClient(t)

	numFiles := 25
	repo := "repo"
	require.NoError(t, c.CreateRepo(repo))

	var eg errgroup.Group
	for i := 0; i < numFiles; i++ {
		i := i
		eg.Go(func() error {
			_, err := c.PutFile(repo, "master", fmt.Sprintf("%d", i), strings.NewReader(fmt.Sprintf("%d", i)))
			return err
		})
	}
	require.NoError(t, eg.Wait())

	for i := 0; i < numFiles; i++ {
		var b bytes.Buffer
		require.NoError(t, c.GetFile(repo, "master", fmt.Sprintf("%d", i), 0, 0, &b))
		require.Equal(t, fmt.Sprintf("%d", i), b.String())
	}

	bi, err := c.InspectBranch(repo, "master")
	require.NoError(t, err)

	eg = errgroup.Group{}
	for i := 0; i < numFiles; i++ {
		i := i
		eg.Go(func() error {
			return c.CopyFile(repo, bi.Head.ID, fmt.Sprintf("%d", i), repo, "master", fmt.Sprintf("%d", (i+1)%numFiles), true)
		})
	}
	require.NoError(t, eg.Wait())

	for i := 0; i < numFiles; i++ {
		var b bytes.Buffer
		require.NoError(t, c.GetFile(repo, "master", fmt.Sprintf("%d", (i+1)%numFiles), 0, 0, &b))
		require.Equal(t, fmt.Sprintf("%d", i), b.String())
	}

	eg = errgroup.Group{}
	for i := 0; i < numFiles; i++ {
		i := i
		eg.Go(func() error {
			return c.DeleteFile(repo, "master", fmt.Sprintf("%d", i))
		})
	}
	require.NoError(t, eg.Wait())

	fileInfos, err := c.ListFile(repo, "master", "")
	require.NoError(t, err)
	require.Equal(t, 0, len(fileInfos))
}

func TestPutFileCommitNilBranch(t *testing.T) {
	c := GetPachClient(t)
	repo := "repo"
	require.NoError(t, c.CreateRepo(repo))
	require.NoError(t, c.CreateBranch(repo, "master", "", nil))

	_, err := c.PutFile(repo, "master", "file", strings.NewReader("file"))
	require.NoError(t, err)
}

func TestPutFileCommitOverwrite(t *testing.T) {
	c := GetPachClient(t)

	numFiles := 5
	repo := "repo"
	require.NoError(t, c.CreateRepo(repo))

	for i := 0; i < numFiles; i++ {
		_, err := c.PutFileOverwrite(repo, "master", "file", strings.NewReader(fmt.Sprintf("%d", i)), 0)
		require.NoError(t, err)
	}

	var b bytes.Buffer
	require.NoError(t, c.GetFile(repo, "master", "file", 0, 0, &b))
	require.Equal(t, fmt.Sprintf("%d", numFiles-1), b.String())
}

func TestStartCommitOutputBranch(t *testing.T) {
	c := GetPachClient(t)
	require.NoError(t, c.CreateRepo("in"))
	require.NoError(t, c.CreateRepo("out"))
	require.NoError(t, c.CreateBranch("out", "master", "", []*pfs.Branch{pclient.NewBranch("in", "master")}))
	_, err := c.StartCommit("out", "master")
	require.YesError(t, err)
}

func TestWalk(t *testing.T) {
	c := GetPachClient(t)
	repo := "repo"
	require.NoError(t, c.CreateRepo(repo))
	_, err := c.PutFile(repo, "master", "dir/bar", strings.NewReader("bar"))
	require.NoError(t, err)
	_, err = c.PutFile(repo, "master", "dir/dir2/buzz", strings.NewReader("buzz"))
	require.NoError(t, err)
	_, err = c.PutFile(repo, "master", "foo", strings.NewReader("foo"))
	require.NoError(t, err)

	expectedPaths := []string{"/", "/dir", "/dir/bar", "/dir/dir2", "/dir/dir2/buzz", "/foo"}
	i := 0
	require.NoError(t, c.Walk(repo, "master", "", func(fi *pfs.FileInfo) error {
		require.Equal(t, expectedPaths[i], fi.File.Path)
		i++
		return nil
	}))
	require.Equal(t, len(expectedPaths), i)
}

func TestReadSizeLimited(t *testing.T) {
	c := GetPachClient(t)
	require.NoError(t, c.CreateRepo("test"))
	_, err := c.PutFile("test", "master", "file", strings.NewReader(strings.Repeat("a", 100*MB)))
	require.NoError(t, err)

	var b bytes.Buffer
	require.NoError(t, c.GetFile("test", "master", "file", 0, 2*MB, &b))
	require.Equal(t, 2*MB, b.Len())

	b.Reset()
	require.NoError(t, c.GetFile("test", "master", "file", 2*MB, 2*MB, &b))
	require.Equal(t, 2*MB, b.Len())
}

func TestPutFiles(t *testing.T) {
	c := GetPachClient(t)
	require.NoError(t, c.CreateRepo("repo"))
	pfclient, err := c.PfsAPIClient.PutFile(context.Background())
	require.NoError(t, err)
	paths := []string{"foo", "bar", "fizz", "buzz"}
	for _, path := range paths {
		require.NoError(t, pfclient.Send(&pfs.PutFileRequest{
			File:  pclient.NewFile("repo", "master", path),
			Value: []byte(path),
		}))
	}
	_, err = pfclient.CloseAndRecv()
	require.NoError(t, err)

	cis, err := c.ListCommit("repo", "", "", 0)
	require.Equal(t, 1, len(cis))

	for _, path := range paths {
		var b bytes.Buffer
		require.NoError(t, c.GetFile("repo", "master", path, 0, 0, &b))
		require.Equal(t, path, b.String())
	}
}

func TestPutFilesURL(t *testing.T) {
	c := GetPachClient(t)
	require.NoError(t, c.CreateRepo("repo"))
	pfclient, err := c.PfsAPIClient.PutFile(context.Background())
	require.NoError(t, err)
	paths := []string{"README.md", "CHANGELOG.md", "CONTRIBUTING.md"}
	for _, path := range paths {
		require.NoError(t, pfclient.Send(&pfs.PutFileRequest{
			File: pclient.NewFile("repo", "master", path),
			Url:  fmt.Sprintf("https://raw.githubusercontent.com/pachyderm/pachyderm/master/%s", path),
		}))
	}
	_, err = pfclient.CloseAndRecv()
	require.NoError(t, err)

	cis, err := c.ListCommit("repo", "", "", 0)
	require.Equal(t, 1, len(cis))

	for _, path := range paths {
		fileInfo, err := c.InspectFile("repo", "master", path)
		require.NoError(t, err)
		require.True(t, fileInfo.SizeBytes > 0)
	}
}

func writeObj(t *testing.T, c obj.Client, path, content string) {
	w, err := c.Writer(context.Background(), path)
	require.NoError(t, err)
	defer func() {
		require.NoError(t, w.Close())
	}()
	_, err = w.Write([]byte(content))
	require.NoError(t, err)
}

func TestPutFilesObjURL(t *testing.T) {
	paths := []string{"files/foo", "files/bar", "files/fizz"}
	wd, err := os.Getwd()
	require.NoError(t, err)
	objC, err := obj.NewLocalClient(wd)
	require.NoError(t, err)
	for _, path := range paths {
		writeObj(t, objC, path, path)
	}
	defer func() {
		for _, path := range paths {
			// ignored error, this is just cleanup, not actually part of the test
			objC.Delete(context.Background(), path)
		}
	}()

	c := GetPachClient(t)
	require.NoError(t, c.CreateRepo("repo"))
	pfclient, err := c.PfsAPIClient.PutFile(context.Background())
	require.NoError(t, err)
	for _, path := range paths {
		require.NoError(t, pfclient.Send(&pfs.PutFileRequest{
			File: pclient.NewFile("repo", "master", path),
			Url:  fmt.Sprintf("local://%s/%s", wd, path),
		}))
	}
	require.NoError(t, pfclient.Send(&pfs.PutFileRequest{
		File:      pclient.NewFile("repo", "master", "recursive"),
		Url:       fmt.Sprintf("local://%s/files", wd),
		Recursive: true,
	}))
	_, err = pfclient.CloseAndRecv()
	require.NoError(t, err)

	cis, err := c.ListCommit("repo", "", "", 0)
	require.Equal(t, 1, len(cis))

	for _, path := range paths {
		var b bytes.Buffer
		require.NoError(t, c.GetFile("repo", "master", path, 0, 0, &b))
		require.Equal(t, path, b.String())
		b.Reset()
		require.NoError(t, c.GetFile("repo", "master", filepath.Join("recursive", filepath.Base(path)), 0, 0, &b))
		require.Equal(t, path, b.String())
	}
}

func TestPutFileOutputRepo(t *testing.T) {
	client := GetPachClient(t)
	inputRepo, outputRepo := "input", "output"
	require.NoError(t, client.CreateRepo(inputRepo))
	require.NoError(t, client.CreateRepo(outputRepo))
	require.NoError(t, client.CreateBranch(outputRepo, "master", "", []*pfs.Branch{pclient.NewBranch(inputRepo, "master")}))
	_, err := client.PutFile(inputRepo, "master", "foo", strings.NewReader("foo\n"))
	require.NoError(t, err)
	_, err = client.PutFile(outputRepo, "master", "bar", strings.NewReader("bar\n"))
	require.NoError(t, err)
	require.NoError(t, client.FinishCommit(outputRepo, "master"))
	fileInfos, err := client.ListFile(outputRepo, "master", "")
	require.NoError(t, err)
	require.Equal(t, 1, len(fileInfos))
	buf := &bytes.Buffer{}
	require.NoError(t, client.GetFile(outputRepo, "master", "bar", 0, 0, buf))
	require.Equal(t, "bar\n", string(buf.Bytes()))
}

func TestFileHistory(t *testing.T) {
	client := GetPachClient(t)
	var err error

	repo := "test"
	require.NoError(t, client.CreateRepo(repo))
	numCommits := 10
	for i := 0; i < numCommits; i++ {
		_, err = client.PutFile(repo, "master", "file", strings.NewReader("foo\n"))
		require.NoError(t, err)
	}
	fileInfos, err := client.ListFileHistory(repo, "master", "file", -1)
	require.NoError(t, err)
	require.Equal(t, numCommits, len(fileInfos))

	for i := 1; i < numCommits; i++ {
		fileInfos, err := client.ListFileHistory(repo, "master", "file", int64(i))
		require.NoError(t, err)
		require.Equal(t, i, len(fileInfos))
	}

	require.NoError(t, client.DeleteFile(repo, "master", "file"))
	for i := 0; i < numCommits; i++ {
		_, err = client.PutFile(repo, "master", "file", strings.NewReader("foo\n"))
		require.NoError(t, err)
		_, err = client.PutFile(repo, "master", "unrelated", strings.NewReader("foo\n"))
		require.NoError(t, err)
	}
	fileInfos, err = client.ListFileHistory(repo, "master", "file", -1)
	require.NoError(t, err)
	require.Equal(t, numCommits, len(fileInfos))

	for i := 1; i < numCommits; i++ {
		fileInfos, err := client.ListFileHistory(repo, "master", "file", int64(i))
		require.NoError(t, err)
		require.Equal(t, i, len(fileInfos))
	}
}

<<<<<<< HEAD
// TestAtomicHistory repeatedly writes to a file while concurrently reading
// its history. This checks for a regression where the repo would sometimes
// lock.
func TestAtomicHistory(t *testing.T) {
	pc := GetPachClient(t)
	repo := tu.UniqueString("TestAtomicHistory")
	require.NoError(t, pc.CreateRepo(repo))
	require.NoError(t, pc.CreateBranch(repo, "master", "", nil))

	done := make(chan bool, 1)

	for i := 0; i < 10; i++ {
		// create a file of all A's
		a := strings.Repeat("A", 1*1024*1024)
		_, err := pc.PutFileOverwrite(repo, "master", "/file", strings.NewReader(a), 0)
		require.NoError(t, err)

		// sllowwwllly replace it with all B's
		go func() {
			b := strings.Repeat("B", 1*1024*1024)
			r := SlowReader{underlying: strings.NewReader(b)}
			_, err := pc.PutFileOverwrite(repo, "master", "/file", &r, 0)
			require.NoError(t, err)
			done <- true
		}()

		// should pull /file when it's all A's
		fileInfos, err := pc.ListFileHistory(repo, "master", "/file", 1)
		require.NoError(t, err)
		require.Equal(t, len(fileInfos), 1)

		// wait until B's have been written
		<-done
		
		// should pull /file when it's all B's
		fileInfos, err = pc.ListFileHistory(repo, "master", "/file", 1)
		require.NoError(t, err)
		require.Equal(t, len(fileInfos), 1)
	}
}

type SlowReader struct {
	underlying io.Reader
}

func (r *SlowReader) Read(p []byte) (n int, err error) {
	n, err = r.underlying.Read(p)
	time.Sleep(1 * time.Millisecond)
	return
=======
func TestUpdateRepo(t *testing.T) {
	var err error
	client := GetPachClient(t)
	repo := "test"
	_, err = client.PfsAPIClient.CreateRepo(
		client.Ctx(),
		&pfs.CreateRepoRequest{
			Repo:   pclient.NewRepo(repo),
			Update: true,
		},
	)
	require.NoError(t, err)
	ri, err := client.InspectRepo(repo)
	require.NoError(t, err)
	created, err := types.TimestampFromProto(ri.Created)
	require.NoError(t, err)
	desc := "foo"
	_, err = client.PfsAPIClient.CreateRepo(
		client.Ctx(),
		&pfs.CreateRepoRequest{
			Repo:        pclient.NewRepo(repo),
			Update:      true,
			Description: desc,
		},
	)
	require.NoError(t, err)
	ri, err = client.InspectRepo(repo)
	require.NoError(t, err)
	newCreated, err := types.TimestampFromProto(ri.Created)
	require.Equal(t, created, newCreated)
	require.Equal(t, desc, ri.Description)
}

func TestPutObjectAsync(t *testing.T) {
	client := GetPachClient(t)
	// Write and tag an object greater than grpc max message size.
	tag := &pfs.Tag{Name: "tag"}
	w, err := client.PutObjectAsync([]*pfs.Tag{tag})
	require.NoError(t, err)
	expected := []byte(generateRandomString(30 * MB))
	n, err := w.Write(expected)
	require.NoError(t, err)
	require.Equal(t, len(expected), n)
	require.NoError(t, w.Close())
	// Check actual results of write.
	actual := &bytes.Buffer{}
	require.NoError(t, client.GetTag(tag.Name, actual))
	require.Equal(t, expected, actual.Bytes())
}

func TestDeferredProcessing(t *testing.T) {
	client := GetPachClient(t)
	require.NoError(t, client.CreateRepo("input"))
	require.NoError(t, client.CreateRepo("output1"))
	require.NoError(t, client.CreateRepo("output2"))
	require.NoError(t, client.CreateBranch("output1", "staging", "", []*pfs.Branch{pclient.NewBranch("input", "master")}))
	require.NoError(t, client.CreateBranch("output2", "staging", "", []*pfs.Branch{pclient.NewBranch("output1", "master")}))
	_, err := client.PutFile("input", "staging", "file", strings.NewReader("foo"))
	require.NoError(t, err)

	commits, err := client.FlushCommitAll([]*pfs.Commit{pclient.NewCommit("input", "staging")}, nil)
	require.NoError(t, err)
	require.Equal(t, 0, len(commits))

	require.NoError(t, client.CreateBranch("input", "master", "staging", nil))
	require.NoError(t, client.FinishCommit("output1", "staging"))
	commits, err = client.FlushCommitAll([]*pfs.Commit{pclient.NewCommit("input", "staging")}, nil)
	require.NoError(t, err)
	require.Equal(t, 1, len(commits))

	require.NoError(t, client.CreateBranch("output1", "master", "staging", nil))
	require.NoError(t, client.FinishCommit("output2", "staging"))
	commits, err = client.FlushCommitAll([]*pfs.Commit{pclient.NewCommit("input", "staging")}, nil)
	require.NoError(t, err)
	require.Equal(t, 2, len(commits))
}

// TestMultiInputWithDeferredProcessing tests this DAG:
//
// input1 ─▶ deferred-output ─▶ final-output
//                              ▲
// input2 ──────────────────────╯
//
// For this test to pass, commits in 'final-output' must include commits from
// the provenance of 'deferred-output', *even if 'deferred-output@master' isn't
// the branch being propagated*
func TestMultiInputWithDeferredProcessing(t *testing.T) {
	client := GetPachClient(t)
	require.NoError(t, client.CreateRepo("input1"))
	require.NoError(t, client.CreateRepo("deferred-output"))
	require.NoError(t, client.CreateRepo("input2"))
	require.NoError(t, client.CreateRepo("final-output"))
	require.NoError(t, client.CreateBranch("deferred-output", "staging", "",
		[]*pfs.Branch{pclient.NewBranch("input1", "master")}))
	require.NoError(t, client.CreateBranch("final-output", "master", "",
		[]*pfs.Branch{
			pclient.NewBranch("input2", "master"),
			pclient.NewBranch("deferred-output", "master"),
		}))
	_, err := client.PutFile("input1", "master", "1", strings.NewReader("1"))
	require.NoError(t, err)
	_, err = client.PutFile("input2", "master", "2", strings.NewReader("2"))

	// There should be an open commit in "staging" but not "master"
	cis, err := client.ListCommit("deferred-output", "staging", "", 0)
	require.NoError(t, err)
	require.Equal(t, 1, len(cis))
	require.NoError(t, client.FinishCommit("deferred-output", "staging"))
	cis, err = client.ListCommit("deferred-output", "master", "", 0)
	require.NoError(t, err)
	require.Equal(t, 0, len(cis))

	// There shouldn't be one output commit in "final-output@master", but with no
	// provenance in deferred-output or input1 (only in input2)
	cis, err = client.ListCommit("final-output", "master", "", 0)
	require.NoError(t, err)
	require.Equal(t, 1, len(cis))
	require.NoError(t, client.FinishCommit("final-output", "master"))
	ci, err := client.InspectCommit("input2", "master")
	require.NoError(t, err)
	expectedProv := map[string]bool{
		path.Join("input2", ci.Commit.ID): true,
	}
	ci, err = client.InspectCommit("final-output", "master")
	require.NoError(t, err)
	require.Equal(t, len(expectedProv), len(ci.Provenance))
	for _, c := range ci.Provenance {
		require.True(t, expectedProv[path.Join(c.Commit.Repo.Name, c.Commit.ID)])
	}

	// 1) Move master branch and create second output commit (first w/ full prov)
	require.NoError(t, client.CreateBranch("deferred-output", "master", "staging", nil))
	require.NoError(t, err)
	cis, err = client.ListCommit("final-output", "master", "", 0)
	require.NoError(t, err)
	require.Equal(t, 2, len(cis))
	require.NoError(t, client.FinishCommit("final-output", "master"))

	// Make sure the final output (triggered by deferred-downstream) has the right
	// commit provenance
	expectedProv = make(map[string]bool)
	for _, r := range []string{"input1", "input2", "deferred-output"} {
		ci, err := client.InspectCommit(r, "master")
		require.NoError(t, err)
		expectedProv[path.Join(r, ci.Commit.ID)] = true
	}
	ci, err = client.InspectCommit("final-output", "master")
	require.NoError(t, err)
	require.Equal(t, len(expectedProv), len(ci.Provenance))
	for _, c := range ci.Provenance {
		require.True(t, expectedProv[path.Join(c.Commit.Repo.Name, c.Commit.ID)])
	}

	// 2) Commit to input2 and create second output commit
	_, err = client.PutFile("input2", "master", "3", strings.NewReader("3"))
	require.NoError(t, err)
	cis, err = client.ListCommit("final-output", "master", "", 0)
	require.NoError(t, err)
	require.Equal(t, 3, len(cis))
	require.NoError(t, client.FinishCommit("final-output", "master"))

	// Make sure the final output (triggered by second input) has the right
	// commit provenance
	expectedProv = make(map[string]bool)
	for _, r := range []string{"input1", "input2", "deferred-output"} {
		ci, err := client.InspectCommit(r, "master")
		require.NoError(t, err)
		expectedProv[path.Join(r, ci.Commit.ID)] = true
	}
	ci, err = client.InspectCommit("final-output", "master")
	require.NoError(t, err)
	require.Equal(t, len(expectedProv), len(ci.Provenance))
	for _, c := range ci.Provenance {
		require.True(t, expectedProv[path.Join(c.Commit.Repo.Name, c.Commit.ID)])
	}
}

func seedStr(seed int64) string {
	return fmt.Sprint("seed: ", strconv.FormatInt(seed, 10))
}

func monkeyRetry(t *testing.T, f func() error, errMsg string) {
	backoff.Retry(func() error {
		err := f()
		if err != nil {
			require.True(t, obj.IsMonkeyError(err), errMsg)
		}
		return err
	}, backoff.NewInfiniteBackOff())
}

func TestMonkeyObjectStorage(t *testing.T) {
	seed := time.Now().UTC().UnixNano()
	obj.InitMonkeyTest(seed)
	client := GetPachClient(t)
	iterations := 25
	repo := "input"
	require.NoError(t, client.CreateRepo(repo), seedStr(seed))
	filePrefix := "file"
	dataPrefix := "data"
	var commit *pfs.Commit
	var err error
	buf := &bytes.Buffer{}
	obj.EnableMonkeyTest()
	defer obj.DisableMonkeyTest()
	for i := 0; i < iterations; i++ {
		file := filePrefix + strconv.Itoa(i)
		data := dataPrefix + strconv.Itoa(i)
		// Retry start commit until it eventually succeeds.
		monkeyRetry(t, func() error {
			commit, err = client.StartCommit(repo, "")
			return err
		}, seedStr(seed))
		// Retry put file until it eventually succeeds.
		monkeyRetry(t, func() error {
			_, err = client.PutFile(repo, commit.ID, file, strings.NewReader(data))
			if err != nil {
				// Verify that the file does not exist if an error occurred.
				obj.DisableMonkeyTest()
				defer obj.EnableMonkeyTest()
				buf.Reset()
				err := client.GetFile(repo, commit.ID, file, 0, 0, buf)
				require.Matches(t, "not found", err.Error(), seedStr(seed))
			}
			return err
		}, seedStr(seed))
		// Retry get file until it eventually succeeds (before commit is finished).
		monkeyRetry(t, func() error {
			buf.Reset()
			if err = client.GetFile(repo, commit.ID, file, 0, 0, buf); err != nil {
				return err
			}
			require.Equal(t, data, buf.String(), seedStr(seed))
			return nil
		}, seedStr(seed))
		// Retry finish commit until it eventually succeeds.
		monkeyRetry(t, func() error {
			return client.FinishCommit(repo, commit.ID)
		}, seedStr(seed))
		// Retry get file until it eventually succeeds (after commit is finished).
		monkeyRetry(t, func() error {
			buf.Reset()
			if err = client.GetFile(repo, commit.ID, file, 0, 0, buf); err != nil {
				return err
			}
			require.Equal(t, data, buf.String(), seedStr(seed))
			return nil
		}, seedStr(seed))
	}
}

func TestFsckFix(t *testing.T) {
	client := GetPachClient(t)
	input := "input"
	output1 := "output1"
	output2 := "output2"
	require.NoError(t, client.CreateRepo(input))
	require.NoError(t, client.CreateRepo(output1))
	require.NoError(t, client.CreateRepo(output2))
	require.NoError(t, client.CreateBranch(output1, "master", "", []*pfs.Branch{pclient.NewBranch(input, "master")}))
	require.NoError(t, client.CreateBranch(output2, "master", "", []*pfs.Branch{pclient.NewBranch(output1, "master")}))
	numCommits := 10
	for i := 0; i < numCommits; i++ {
		_, err := client.PutFile(input, "master", "file", strings.NewReader("1"))
		require.NoError(t, err)
	}
	require.NoError(t, client.DeleteRepo(input, true))
	require.NoError(t, client.CreateRepo(input))
	require.NoError(t, client.CreateBranch(input, "master", "", nil))
	require.YesError(t, client.FsckFastExit())
	// Deleting both repos should error, because they were broken by deleting the upstream repo.
	require.YesError(t, client.DeleteRepo(output2, false))
	require.YesError(t, client.DeleteRepo(output1, false))
	require.NoError(t, client.Fsck(true, func(resp *pfs.FsckResponse) error { return nil }))
	// Deleting should now work due to fixing, must delete 2 before 1 though.
	require.NoError(t, client.DeleteRepo(output2, false))
	require.NoError(t, client.DeleteRepo(output1, false))
}

const (
	inputRepo          = iota // create a new input repo
	inputBranch               // create a new branch on an existing input repo
	deleteInputBranch         // delete an input branch
	commit                    // commit to an input branch
	deleteCommit              // delete a commit from an input branch
	outputRepo                // create a new output repo, with master branch subscribed to random other branches
	outputBranch              // create a new output branch on an existing output repo
	deleteOutputBranch        // delete an output branch
)

func TestFuzzProvenance(t *testing.T) {
	seed := time.Now().UnixNano()
	t.Log("Random seed is", seed)
	r := rand.New(rand.NewSource(seed))

	client := GetPachClient(t)
	_, err := client.PfsAPIClient.DeleteAll(client.Ctx(), &types.Empty{})
	require.NoError(t, err)
	nOps := 300
	opShares := []int{
		1, // inputRepo
		1, // inputBranch
		1, // deleteInputBranch
		5, // commit
		3, // deleteCommit
		1, // outputRepo
		2, // outputBranch
		1, // deleteOutputBranch
	}
	total := 0
	for _, v := range opShares {
		total += v
	}
	var (
		inputRepos     []string
		inputBranches  []*pfs.Branch
		commits        []*pfs.Commit
		outputRepos    []string
		outputBranches []*pfs.Branch
	)
OpLoop:
	for i := 0; i < nOps; i++ {
		println("\niter", i)
		roll := r.Intn(total)
		if i < 0 {
			roll = inputRepo
		}
		var op int
		for _op, v := range opShares {
			roll -= v
			if roll < 0 {
				op = _op
				break
			}
		}
		switch op {
		case inputRepo:
			println("inputRepo")
			repo := tu.UniqueString("repo")
			require.NoError(t, client.CreateRepo(repo))
			inputRepos = append(inputRepos, repo)
			require.NoError(t, client.CreateBranch(repo, "master", "", nil))
			inputBranches = append(inputBranches, pclient.NewBranch(repo, "master"))
		case inputBranch:
			println("inputBranch")
			if len(inputRepos) == 0 {
				continue OpLoop
			}
			repo := inputRepos[r.Intn(len(inputRepos))]
			branch := tu.UniqueString("branch")
			require.NoError(t, client.CreateBranch(repo, branch, "", nil))
			inputBranches = append(inputBranches, pclient.NewBranch(repo, branch))
		case deleteInputBranch:
			println("deleteInputBranch")
			if len(inputBranches) == 0 {
				continue OpLoop
			}
			i := r.Intn(len(inputBranches))
			branch := inputBranches[i]
			inputBranches = append(inputBranches[:i], inputBranches[i+1:]...)
			err = client.DeleteBranch(branch.Repo.Name, branch.Name, false)
			// don't fail if the error was just that it couldn't delete the branch without breaking subvenance
			if err != nil && !strings.Contains(err.Error(), "break") {
				require.NoError(t, err)
			}
		case commit:
			println("commit")
			if len(inputBranches) == 0 {
				continue OpLoop
			}
			branch := inputBranches[r.Intn(len(inputBranches))]
			commit, err := client.StartCommit(branch.Repo.Name, branch.Name)
			require.NoError(t, err)
			require.NoError(t, client.FinishCommit(branch.Repo.Name, branch.Name))
			commits = append(commits, commit)
		case deleteCommit:
			println("deleteCommit")
			if len(commits) == 0 {
				continue OpLoop
			}
			i := r.Intn(len(commits))
			commit := commits[i]
			commits = append(commits[:i], commits[i+1:]...)
			require.NoError(t, client.DeleteCommit(commit.Repo.Name, commit.ID))
		case outputRepo:
			println("outputRepo")
			if len(inputBranches) == 0 {
				continue OpLoop
			}
			repo := tu.UniqueString("repo")
			require.NoError(t, client.CreateRepo(repo))
			outputRepos = append(outputRepos, repo)
			var provBranches []*pfs.Branch
			for num, i := range r.Perm(len(inputBranches))[:r.Intn(len(inputBranches))] {
				provBranches = append(provBranches, inputBranches[i])
				if num > 1 {
					break
				}
			}

			require.NoError(t, client.CreateBranch(repo, "master", "", provBranches))
			outputBranches = append(outputBranches, pclient.NewBranch(repo, "master"))
		case outputBranch:
			println("outputBranch")
			if len(outputRepos) == 0 {
				continue OpLoop
			}
			if len(inputBranches) == 0 {
				continue OpLoop
			}
			repo := outputRepos[r.Intn(len(outputRepos))]
			branch := tu.UniqueString("branch")
			var provBranches []*pfs.Branch
			for num, i := range r.Perm(len(inputBranches))[:r.Intn(len(inputBranches))] {
				provBranches = append(provBranches, inputBranches[i])
				if num > 1 {
					break
				}
			}

			if len(outputBranches) > 0 {
				for num, i := range r.Perm(len(outputBranches))[:r.Intn(len(outputBranches))] {
					provBranches = append(provBranches, outputBranches[i])
					if num > 1 {
						break
					}
				}
			}
			require.NoError(t, client.CreateBranch(repo, branch, "", provBranches))
			outputBranches = append(outputBranches, pclient.NewBranch(repo, branch))
		case deleteOutputBranch:
			println("deleteOutputBranch")
			if len(outputBranches) == 0 {
				continue OpLoop
			}
			i := r.Intn(len(outputBranches))
			branch := outputBranches[i]
			outputBranches = append(outputBranches[:i], outputBranches[i+1:]...)
			err = client.DeleteBranch(branch.Repo.Name, branch.Name, false)
			// don't fail if the error was just that it couldn't delete the branch without breaking subvenance
			if err != nil && !strings.Contains(err.Error(), "break") {
				require.NoError(t, err)
			}
		}
		require.NoError(t, client.FsckFastExit())
	}
>>>>>>> 629efa05
}<|MERGE_RESOLUTION|>--- conflicted
+++ resolved
@@ -5004,57 +5004,6 @@
 	}
 }
 
-<<<<<<< HEAD
-// TestAtomicHistory repeatedly writes to a file while concurrently reading
-// its history. This checks for a regression where the repo would sometimes
-// lock.
-func TestAtomicHistory(t *testing.T) {
-	pc := GetPachClient(t)
-	repo := tu.UniqueString("TestAtomicHistory")
-	require.NoError(t, pc.CreateRepo(repo))
-	require.NoError(t, pc.CreateBranch(repo, "master", "", nil))
-
-	done := make(chan bool, 1)
-
-	for i := 0; i < 10; i++ {
-		// create a file of all A's
-		a := strings.Repeat("A", 1*1024*1024)
-		_, err := pc.PutFileOverwrite(repo, "master", "/file", strings.NewReader(a), 0)
-		require.NoError(t, err)
-
-		// sllowwwllly replace it with all B's
-		go func() {
-			b := strings.Repeat("B", 1*1024*1024)
-			r := SlowReader{underlying: strings.NewReader(b)}
-			_, err := pc.PutFileOverwrite(repo, "master", "/file", &r, 0)
-			require.NoError(t, err)
-			done <- true
-		}()
-
-		// should pull /file when it's all A's
-		fileInfos, err := pc.ListFileHistory(repo, "master", "/file", 1)
-		require.NoError(t, err)
-		require.Equal(t, len(fileInfos), 1)
-
-		// wait until B's have been written
-		<-done
-		
-		// should pull /file when it's all B's
-		fileInfos, err = pc.ListFileHistory(repo, "master", "/file", 1)
-		require.NoError(t, err)
-		require.Equal(t, len(fileInfos), 1)
-	}
-}
-
-type SlowReader struct {
-	underlying io.Reader
-}
-
-func (r *SlowReader) Read(p []byte) (n int, err error) {
-	n, err = r.underlying.Read(p)
-	time.Sleep(1 * time.Millisecond)
-	return
-=======
 func TestUpdateRepo(t *testing.T) {
 	var err error
 	client := GetPachClient(t)
@@ -5501,5 +5450,55 @@
 		}
 		require.NoError(t, client.FsckFastExit())
 	}
->>>>>>> 629efa05
+}
+
+// TestAtomicHistory repeatedly writes to a file while concurrently reading
+// its history. This checks for a regression where the repo would sometimes
+// lock.
+func TestAtomicHistory(t *testing.T) {
+	pc := GetPachClient(t)
+	repo := tu.UniqueString("TestAtomicHistory")
+	require.NoError(t, pc.CreateRepo(repo))
+	require.NoError(t, pc.CreateBranch(repo, "master", "", nil))
+
+	done := make(chan bool, 1)
+
+	for i := 0; i < 10; i++ {
+		// create a file of all A's
+		a := strings.Repeat("A", 1*1024*1024)
+		_, err := pc.PutFileOverwrite(repo, "master", "/file", strings.NewReader(a), 0)
+		require.NoError(t, err)
+
+		// sllowwwllly replace it with all B's
+		go func() {
+			b := strings.Repeat("B", 1*1024*1024)
+			r := SlowReader{underlying: strings.NewReader(b)}
+			_, err := pc.PutFileOverwrite(repo, "master", "/file", &r, 0)
+			require.NoError(t, err)
+			done <- true
+		}()
+
+		// should pull /file when it's all A's
+		fileInfos, err := pc.ListFileHistory(repo, "master", "/file", 1)
+		require.NoError(t, err)
+		require.Equal(t, len(fileInfos), 1)
+
+		// wait until B's have been written
+		<-done
+
+		// should pull /file when it's all B's
+		fileInfos, err = pc.ListFileHistory(repo, "master", "/file", 1)
+		require.NoError(t, err)
+		require.Equal(t, len(fileInfos), 1)
+	}
+}
+
+type SlowReader struct {
+	underlying io.Reader
+}
+
+func (r *SlowReader) Read(p []byte) (n int, err error) {
+	n, err = r.underlying.Read(p)
+	time.Sleep(1 * time.Millisecond)
+	return
 }