--- conflicted
+++ resolved
@@ -633,14 +633,9 @@
 	}
 	var result []*pfs.FileInfo
 	for _, child := range fileInfo.Children {
-<<<<<<< HEAD
 		fileInfo, _, err := d.inspectFile(child, filterShard, shard, from, recurse, unsafe, handle)
-		if err != nil && err != pfsserver.ErrFileNotFound {
-=======
-		fileInfo, _, err := d.inspectFile(child, filterShard, shard, from, recurse, unsafe)
 		_, ok := err.(*pfsserver.ErrFileNotFound)
 		if err != nil && !ok {
->>>>>>> 0bae7e3e
 			return nil, err
 		}
 		if ok {
