--- conflicted
+++ resolved
@@ -29,24 +29,4 @@
 		return false
 	}
 	return strings.Contains(err.Error(), "not found")
-<<<<<<< HEAD
-}
-
-// IsInvalidNameError returns true if err is due to an invalid name
-func IsInvalidNameError(err error) bool {
-	if err == nil {
-		return false
-	}
-	return strings.Contains(err.Error(), "only alphanumeric characters, underscores, and dashes are allowed")
-}
-
-// IsWriteToOutputBranchError returns true if the err is due to an attempt to
-// write to an output repo/branch
-func IsWriteToOutputBranchError(err error) bool {
-	if err == nil {
-		return false
-	}
-	return strings.Contains(err.Error(), "cannot start a commit on an output branch")
-=======
->>>>>>> a5ae4b9e
 }