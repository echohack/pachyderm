--- conflicted
+++ resolved
@@ -38,29 +38,18 @@
 }
 
 // NewReader creates a new Reader.
-<<<<<<< HEAD
-func (s *Storage) NewReader(ctx context.Context, dataRefs ...*DataRef) *Reader {
+func (s *Storage) NewReader(ctx context.Context, dataRefs []*DataRef) *Reader {
 	// using the empty chunkset for the reader
 	client := NewClient(s.objClient, s.mdstore, s.tracker, "")
-	return newReader(ctx, client, dataRefs...)
-=======
-func (s *Storage) NewReader(ctx context.Context, dataRefs []*DataRef) *Reader {
-	return newReader(ctx, s.objClient, dataRefs)
->>>>>>> 641e5f6c
+	return newReader(ctx, client, dataRefs)
 }
 
 // NewWriter creates a new Writer for a stream of bytes to be chunked.
 // Chunks are created based on the content, then hashed and deduplicated/uploaded to
 // object storage.
-<<<<<<< HEAD
-func (s *Storage) NewWriter(ctx context.Context, tmpID string, f WriterFunc, opts ...WriterOption) *Writer {
+func (s *Storage) NewWriter(ctx context.Context, tmpID string, cb WriterCallback, opts ...WriterOption) *Writer {
 	client := NewClient(s.objClient, s.mdstore, s.tracker, tmpID)
-	return newWriter(ctx, client, f, opts...)
-=======
-func (s *Storage) NewWriter(ctx context.Context, tmpID string, cb WriterCallback, opts ...WriterOption) *Writer {
-	opts = append([]WriterOption{WithChunkTTL(defaultChunkTTL)}, opts...)
-	return newWriter(ctx, s.objClient, s.gcClient, tmpID, cb, opts...)
->>>>>>> 641e5f6c
+	return newWriter(ctx, client, cb, opts...)
 }
 
 // List lists all of the chunks in object storage.
