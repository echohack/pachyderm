package index

import (
	"sort"

	"github.com/pachyderm/pachyderm/src/server/pkg/storage/chunk"
)

// Perm calls f with each permutation of a.
func Perm(a []rune, f func([]rune)) {
	perm(a, f, 0)
}

// Permute the values at index i to len(a)-1.
func perm(a []rune, f func([]rune), i int) {
	if i > len(a) {
		f(a)
		return
	}
	perm(a, f, i+1)
	for j := i + 1; j < len(a); j++ {
		a[i], a[j] = a[j], a[i]
		perm(a, f, i+1)
		a[i], a[j] = a[j], a[i]
	}
}

// Generate generates the permutations of the passed in string and returns them sorted.
func Generate(s string) []string {
	fileNames := []string{}
	Perm([]rune(s), func(fileName []rune) {
		fileNames = append(fileNames, string(fileName))
	})
	sort.Strings(fileNames)
	return fileNames
}

<<<<<<< HEAD
// IndexPointsTo returns a list of all the chunks this index references
func PointsTo(idx *Index) (ids []chunk.ID) {
	if idx == nil || idx.DataOp == nil {
		return nil
	}
	for _, dr := range idx.DataOp.DataRefs {
		ids = append(ids, chunk.ID(dr.ChunkRef.Id))
	}
	return ids
=======
func resolveDataOps(idx *Index) {
	if idx.FileOp.DataRefs == nil {
		return
	}
	dataRefs := idx.FileOp.DataRefs
	offset := dataRefs[0].OffsetBytes
	size := dataRefs[0].SizeBytes
	for _, dataOp := range idx.FileOp.DataOps {
		bytesLeft := dataOp.SizeBytes
		for size <= bytesLeft {
			dataOp.DataRefs = append(dataOp.DataRefs, newDataRef(dataRefs[0].ChunkInfo, offset, size))
			bytesLeft -= size
			dataRefs = dataRefs[1:]
			if len(dataRefs) == 0 {
				return
			}
			offset = dataRefs[0].OffsetBytes
			size = dataRefs[0].SizeBytes
		}
		dataOp.DataRefs = append(dataOp.DataRefs, newDataRef(dataRefs[0].ChunkInfo, offset, bytesLeft))
		offset += bytesLeft
		size -= bytesLeft
	}
}

func newDataRef(chunkInfo *chunk.ChunkInfo, offset, size int64) *chunk.DataRef {
	return &chunk.DataRef{
		ChunkInfo:   chunkInfo,
		OffsetBytes: offset,
		SizeBytes:   size,
	}
}

func unresolveDataOps(idx *Index) {
	for _, dataOp := range idx.FileOp.DataOps {
		dataOp.DataRefs = nil
	}
>>>>>>> 641e5f6c
}<|MERGE_RESOLUTION|>--- conflicted
+++ resolved
@@ -35,17 +35,24 @@
 	return fileNames
 }
 
-<<<<<<< HEAD
 // IndexPointsTo returns a list of all the chunks this index references
 func PointsTo(idx *Index) (ids []chunk.ID) {
-	if idx == nil || idx.DataOp == nil {
+	m := make(map[string]struct{})
+	if idx == nil || len(idx.FileOp.DataOps) == 0 {
 		return nil
 	}
-	for _, dr := range idx.DataOp.DataRefs {
-		ids = append(ids, chunk.ID(dr.ChunkRef.Id))
+	for _, dop := range idx.FileOp.DataOps {
+		for _, dr := range dop.DataRefs {
+			id := dr.Ref.Id
+			if _, exists := m[string(id)]; !exists {
+				ids = append(ids, chunk.ID(id))
+				m[string(id)] = struct{}{}
+			}
+		}
 	}
 	return ids
-=======
+}
+
 func resolveDataOps(idx *Index) {
 	if idx.FileOp.DataRefs == nil {
 		return
@@ -56,7 +63,7 @@
 	for _, dataOp := range idx.FileOp.DataOps {
 		bytesLeft := dataOp.SizeBytes
 		for size <= bytesLeft {
-			dataOp.DataRefs = append(dataOp.DataRefs, newDataRef(dataRefs[0].ChunkInfo, offset, size))
+			dataOp.DataRefs = append(dataOp.DataRefs, newDataRef(dataRefs[0].Ref, offset, size))
 			bytesLeft -= size
 			dataRefs = dataRefs[1:]
 			if len(dataRefs) == 0 {
@@ -65,15 +72,15 @@
 			offset = dataRefs[0].OffsetBytes
 			size = dataRefs[0].SizeBytes
 		}
-		dataOp.DataRefs = append(dataOp.DataRefs, newDataRef(dataRefs[0].ChunkInfo, offset, bytesLeft))
+		dataOp.DataRefs = append(dataOp.DataRefs, newDataRef(dataRefs[0].Ref, offset, bytesLeft))
 		offset += bytesLeft
 		size -= bytesLeft
 	}
 }
 
-func newDataRef(chunkInfo *chunk.ChunkInfo, offset, size int64) *chunk.DataRef {
+func newDataRef(chunkRef *chunk.Ref, offset, size int64) *chunk.DataRef {
 	return &chunk.DataRef{
-		ChunkInfo:   chunkInfo,
+		Ref:         chunkRef,
 		OffsetBytes: offset,
 		SizeBytes:   size,
 	}
@@ -83,5 +90,4 @@
 	for _, dataOp := range idx.FileOp.DataOps {
 		dataOp.DataRefs = nil
 	}
->>>>>>> 641e5f6c
 }