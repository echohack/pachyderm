--- conflicted
+++ resolved
@@ -219,11 +219,7 @@
 
 func getSortedTags(tags map[string]struct{}) []string {
 	var tgs []string
-<<<<<<< HEAD
-	for tag, _ := range tags {
-=======
 	for tag := range tags {
->>>>>>> 2fe037da
 		tgs = append(tgs, tag)
 	}
 	sort.Strings(tgs)
