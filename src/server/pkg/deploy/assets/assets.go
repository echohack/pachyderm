--- conflicted
+++ resolved
@@ -244,15 +244,13 @@
 	// during TLS
 	TLS *TLSOpts
 
-<<<<<<< HEAD
 	// Sets the cluster deployment ID. If unset, this will be a randomly
 	// generated UUID without dashes.
 	ClusterDeploymentID string
-=======
+
 	// RequireCriticalServersOnly is true when only the critical Pachd servers
 	// are required to startup and run without error.
 	RequireCriticalServersOnly bool
->>>>>>> 63c34d2a
 }
 
 // replicas lets us create a pointer to a non-zero int32 in-line. This is
@@ -590,11 +588,8 @@
 			},
 		},
 		{Name: "EXPOSE_OBJECT_API", Value: strconv.FormatBool(opts.ExposeObjectAPI)},
-<<<<<<< HEAD
 		{Name: "CLUSTER_DEPLOYMENT_ID", Value: opts.ClusterDeploymentID},
-=======
 		{Name: RequireCriticalServersOnlyEnvVar, Value: strconv.FormatBool(opts.RequireCriticalServersOnly)},
->>>>>>> 63c34d2a
 	}
 	envVars = append(envVars, GetSecretEnvVars("")...)
 	envVars = append(envVars, getStorageEnvVars(opts)...)
