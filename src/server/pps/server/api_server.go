--- conflicted
+++ resolved
@@ -709,29 +709,16 @@
 	}
 
 	pipelineInfo := &pps.PipelineInfo{
-<<<<<<< HEAD
-		ID:              uuid.NewWithoutDashes(),
-		Pipeline:        request.Pipeline,
-		Version:         1,
-		Transform:       request.Transform,
-		ParallelismSpec: request.ParallelismSpec,
-		Input:           request.Input,
-		OutputBranch:    request.OutputBranch,
-		GcPolicy:        request.GcPolicy,
-		Egress:          request.Egress,
-		CreatedAt:       now(),
-=======
 		ID:                 uuid.NewWithoutDashes(),
 		Pipeline:           request.Pipeline,
 		Version:            1,
 		Transform:          request.Transform,
 		ParallelismSpec:    request.ParallelismSpec,
-		Inputs:             request.Inputs,
+		Input:              request.Input,
 		OutputBranch:       request.OutputBranch,
 		Egress:             request.Egress,
 		CreatedAt:          now(),
 		ScaleDownThreshold: request.ScaleDownThreshold,
->>>>>>> 82c5f1ef
 	}
 	setPipelineDefaults(pipelineInfo)
 	if err := a.validatePipeline(ctx, pipelineInfo); err != nil {
@@ -1313,19 +1300,13 @@
 			}
 		}
 
-<<<<<<< HEAD
-		branchSetCtx, cancel := context.WithCancel(ctx)
-		defer cancel()
-		branchSets, err := newBranchSetFactory(branchSetCtx, pfsClient, pipelineInfo.Input)
-=======
-		branchSetFactory, err := newBranchSetFactory(ctx, pfsClient, pipelineInfo.Inputs)
+		branchSetFactory, err := newBranchSetFactory(ctx, pfsClient, pipelineInfo.Input)
 		if err != nil {
 			return err
 		}
 		defer branchSetFactory.Close()
 
 		runningJobList, err := a.getRunningJobsForPipeline(ctx, pipelineInfo)
->>>>>>> 82c5f1ef
 		if err != nil {
 			return err
 		}
@@ -1405,26 +1386,13 @@
 			}
 
 			// (create JobInput for new processing job)
-<<<<<<< HEAD
 			jobInput := proto.Clone(pipelineInfo.Input).(*pps.Input)
 			visit(jobInput, func(input *pps.Input) {
 				if input.Atom != nil {
-					for _, branch := range branchSet {
+					for _, branch := range branchSet.Branches {
 						if input.Atom.Commit.Repo.Name == branch.Head.Repo.Name && input.Atom.Commit.ID == branch.Name {
 							input.Atom.Commit.ID = branch.Head.ID
 						}
-=======
-			var jobInputs []*pps.JobInput
-			for _, pipelineInput := range pipelineInfo.Inputs {
-				for _, branch := range branchSet.Branches {
-					if pipelineInput.Repo.Name == branch.Head.Repo.Name && pipelineInput.Branch == branch.Name {
-						jobInputs = append(jobInputs, &pps.JobInput{
-							Name:   pipelineInput.Name,
-							Commit: branch.Head,
-							Glob:   pipelineInput.Glob,
-							Lazy:   pipelineInput.Lazy,
-						})
->>>>>>> 82c5f1ef
 					}
 					input.Atom.FromCommitID = ""
 				}
@@ -1465,16 +1433,12 @@
 			if err != nil {
 				return err
 			}
-<<<<<<< HEAD
-			protolion.Infof("pipeline %s created job %v with the following input: %v", pipelineName, job.ID, jobInput)
-=======
 			if scaleDownTimer != nil {
 				scaleDownTimer.Stop()
 			}
 			runningJobSet[job.ID] = true
 			go a.watchJobCompletion(ctx, job, jobCompletionCh)
-			protolion.Infof("pipeline %s created job %v with the following input commits: %v", pipelineName, job.ID, jobInputs)
->>>>>>> 82c5f1ef
+			protolion.Infof("pipeline %s created job %v with the following input: %v", pipelineName, job.ID, jobInput)
 		}
 		panic("unreachable")
 		return nil
