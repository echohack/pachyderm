--- conflicted
+++ resolved
@@ -159,11 +159,8 @@
   int64 data_processed = 22;
   int64 data_total = 23;
   repeated WorkerStatus worker_status = 24;
-<<<<<<< HEAD
-  Input input = 25;
-=======
   ResourceSpec resource_spec = 25;
->>>>>>> f981cab1
+  Input input = 26;
 }
 
 enum WorkerState {
@@ -229,11 +226,8 @@
   bool stopped = 13;
   string outputBranch = 16;
   google.protobuf.Duration scaleDownThreshold = 18;
-<<<<<<< HEAD
-  Input input = 19;
-=======
   ResourceSpec resource_spec = 19;
->>>>>>> f981cab1
+  Input input = 20;
 }
 
 message PipelineInfos {
@@ -254,11 +248,8 @@
   pfs.Repo outputRepo = 12;
   string outputBranch = 11;
   Job parent_job = 13;
-<<<<<<< HEAD
-  Input input = 14;
-=======
   ResourceSpec resource_spec = 14;
->>>>>>> f981cab1
+  Input input = 15;
 }
 
 message InspectJobRequest {
@@ -331,11 +322,8 @@
   bool update = 5;
   string outputBranch = 10;
   google.protobuf.Duration scaleDownThreshold = 11;
-<<<<<<< HEAD
-  Input input = 12;
-=======
   ResourceSpec resource_spec = 12;
->>>>>>> f981cab1
+  Input input = 13;
 }
 
 message InspectPipelineRequest {
