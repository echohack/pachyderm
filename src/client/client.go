package client

import (
	"errors"
	"fmt"
	"os"
	"time"

	"golang.org/x/net/context"

	"google.golang.org/grpc"
	"google.golang.org/grpc/metadata"

	log "github.com/Sirupsen/logrus"
	types "github.com/gogo/protobuf/types"

	"github.com/pachyderm/pachyderm/src/client/health"
	"github.com/pachyderm/pachyderm/src/client/pfs"
	"github.com/pachyderm/pachyderm/src/client/pkg/config"
	"github.com/pachyderm/pachyderm/src/client/pps"
)

// PfsAPIClient is an alias for pfs.APIClient.
type PfsAPIClient pfs.APIClient

// PpsAPIClient is an alias for pps.APIClient.
type PpsAPIClient pps.APIClient

// BlockAPIClient is an alias for pfs.BlockAPIClient.
type BlockAPIClient pfs.BlockAPIClient

// An APIClient is a wrapper around pfs, pps and block APIClients.
type APIClient struct {
	PfsAPIClient
	PpsAPIClient
	BlockAPIClient
	addr              string
	clientConn        *grpc.ClientConn
	healthClient      health.HealthClient
	_ctx              context.Context
	config            *config.Config
	cancel            func()
	reportUserMetrics bool
	metricsPrefix     string
	streamSemaphore   chan struct{}
}

<<<<<<< HEAD
// DefaultMaxConcurrentStreams defines the max number of Putfiles or Getfiles happening simultaneously
const DefaultMaxConcurrentStreams uint = 100
=======
var (
	// MaxMsgSize is used to define the GRPC frame size
	MaxMsgSize = 10 * 1024 * 1024
)
>>>>>>> 058a47b8

// NewMetricsClientFromAddress Creates a client that will report a user's Metrics
func NewMetricsClientFromAddress(addr string, metrics bool, prefix string) (*APIClient, error) {
	return NewMetricsClientFromAddressWithConcurrency(addr, metrics, prefix,
		DefaultMaxConcurrentStreams)
}

// NewMetricsClientFromAddressWithConcurrency Creates a client that will report
// a user's Metrics, and sets the max concurrency of streaming requests (GetFile
// / PutFile)
func NewMetricsClientFromAddressWithConcurrency(addr string, metrics bool, prefix string, maxConcurrentStreams uint) (*APIClient, error) {
	c, err := NewFromAddress(addr)
	if err != nil {
		return nil, err
	}
	cfg, err := config.Read()
	if err != nil {
		// metrics errors are non fatal
		log.Errorf("error loading user config from ~/.pachderm/config: %v\n", err)
	} else {
		c.config = cfg
	}
	c.reportUserMetrics = metrics
	c.metricsPrefix = prefix
	return c, err
}

// NewFromAddressWithConcurrency constructs a new APIClient and sets the max
// concurrency of streaming requests (GetFile / PutFile)
func NewFromAddressWithConcurrency(addr string, maxConcurrentStreams uint) (*APIClient, error) {
	c := &APIClient{
		addr:            addr,
		streamSemaphore: make(chan struct{}, maxConcurrentStreams),
	}
	if err := c.connect(); err != nil {
		return nil, err
	}
	return c, nil
}

// NewFromAddress constructs a new APIClient for the server at addr.
func NewFromAddress(addr string) (*APIClient, error) {
	return NewFromAddressWithConcurrency(addr, DefaultMaxConcurrentStreams)
}

// NewInCluster constructs a new APIClient using env vars that Kubernetes creates.
// This should be used to access Pachyderm from within a Kubernetes cluster
// with Pachyderm running on it.
func NewInCluster() (*APIClient, error) {
	addr := os.Getenv("PACHD_PORT_650_TCP_ADDR")

	if addr == "" {
		return nil, fmt.Errorf("PACHD_PORT_650_TCP_ADDR not set")
	}

	return NewFromAddress(fmt.Sprintf("%v:650", addr))
}

// Close the connection to gRPC
func (c *APIClient) Close() error {
	return c.clientConn.Close()
}

// KeepConnected periodically health checks the connection and attempts to
// reconnect if it becomes unhealthy.
func (c *APIClient) KeepConnected(cancel chan bool) {
	for {
		select {
		case <-cancel:
			return
		case <-time.After(time.Second * 5):
			ctx, cancel := context.WithTimeout(context.Background(), time.Second*5)
			if _, err := c.healthClient.Health(ctx, &types.Empty{}); err != nil {
				c.cancel()
				c.connect()
			}
			cancel()
		}
	}
}

// DeleteAll deletes everything in the cluster.
// Use with caution, there is no undo.
func (c APIClient) DeleteAll() error {
	if _, err := c.PpsAPIClient.DeleteAll(
		c.ctx(),
		&types.Empty{},
	); err != nil {
		return sanitizeErr(err)
	}
	if _, err := c.PfsAPIClient.DeleteAll(
		c.ctx(),
		&types.Empty{},
	); err != nil {
		return sanitizeErr(err)
	}
	return nil
}

func (c *APIClient) connect() error {
	clientConn, err := grpc.Dial(c.addr, grpc.WithInsecure())
	if err != nil {
		return err
	}

	ctx, cancel := context.WithCancel(context.Background())
	c.PfsAPIClient = pfs.NewAPIClient(clientConn)
	c.PpsAPIClient = pps.NewAPIClient(clientConn)
	c.BlockAPIClient = pfs.NewBlockAPIClient(clientConn)
	c.clientConn = clientConn
	c.healthClient = health.NewHealthClient(clientConn)
	c._ctx = ctx
	c.cancel = cancel
	return nil
}

func (c *APIClient) addMetadata(ctx context.Context) context.Context {
	if !c.reportUserMetrics {
		return ctx
	}
	if c.config == nil {
		cfg, err := config.Read()
		if err != nil {
			// Don't report error if config fails to read
			// metrics errors are non fatal
			log.Errorf("Error loading config: %v\n", err)
			return ctx
		}
		c.config = cfg
	}
	// metadata API downcases all the key names
	return metadata.NewContext(
		ctx,
		metadata.Pairs(
			"userid", c.config.UserID,
			"prefix", c.metricsPrefix,
		),
	)
}

// TODO this method only exists because we initialize some APIClient in such a
// way that ctx will be nil
func (c *APIClient) ctx() context.Context {
	if c._ctx == nil {
		return c.addMetadata(context.Background())
	}
	return c.addMetadata(c._ctx)
}

func sanitizeErr(err error) error {
	if err == nil {
		return nil
	}

	return errors.New(grpc.ErrorDesc(err))
}<|MERGE_RESOLUTION|>--- conflicted
+++ resolved
@@ -45,15 +45,13 @@
 	streamSemaphore   chan struct{}
 }
 
-<<<<<<< HEAD
 // DefaultMaxConcurrentStreams defines the max number of Putfiles or Getfiles happening simultaneously
 const DefaultMaxConcurrentStreams uint = 100
-=======
+
 var (
 	// MaxMsgSize is used to define the GRPC frame size
 	MaxMsgSize = 10 * 1024 * 1024
 )
->>>>>>> 058a47b8
 
 // NewMetricsClientFromAddress Creates a client that will report a user's Metrics
 func NewMetricsClientFromAddress(addr string, metrics bool, prefix string) (*APIClient, error) {
