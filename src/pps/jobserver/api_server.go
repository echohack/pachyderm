package jobserver

import (
	"fmt"
	"sync"
	"time"

	"github.com/pachyderm/pachyderm/src/pfs"
	"github.com/pachyderm/pachyderm/src/pfs/fuse"
	"github.com/pachyderm/pachyderm/src/pps"
	"github.com/pachyderm/pachyderm/src/pps/persist"
<<<<<<< HEAD
	"go.pedge.io/lion"
=======
	"go.pedge.io/lion/proto"
>>>>>>> e63c5823
	"go.pedge.io/pb/go/google/protobuf"
	"go.pedge.io/proto/rpclog"
	"golang.org/x/net/context"
	"k8s.io/kubernetes/pkg/api"
	"k8s.io/kubernetes/pkg/api/unversioned"
	"k8s.io/kubernetes/pkg/apis/extensions"
	kube "k8s.io/kubernetes/pkg/client/unversioned"
)

var (
	trueVal = true
	suite   = "pachyderm"
)

type jobState struct {
	start        uint64      // the number of shards started
	finish       uint64      // the number of shards finished
	outputCommit *pfs.Commit // the output commit
	commitReady  chan bool   // closed when outCommit has been started (and is non nil)
	finished     chan bool   // closed when the job has been finished, the jobState will be deleted afterward
	success      bool
}

func newJobState() *jobState {
	return &jobState{
		start:        0,
		finish:       0,
		outputCommit: nil,
		commitReady:  make(chan bool),
		finished:     make(chan bool),
		success:      true,
	}
}

type apiServer struct {
	protorpclog.Logger
	pfsAPIClient     pfs.APIClient
	persistAPIServer persist.APIServer
	kubeClient       *kube.Client
	jobStates        map[string]*jobState
	lock             sync.Mutex
}

func newAPIServer(
	pfsAPIClient pfs.APIClient,
	persistAPIServer persist.APIServer,
	kubeClient *kube.Client,
) *apiServer {
	return &apiServer{
		protorpclog.NewLogger("pachyderm.pps.JobAPI"),
		pfsAPIClient,
		persistAPIServer,
		kubeClient,
		make(map[string]*jobState),
		sync.Mutex{},
	}
}

func (a *apiServer) CreateJob(ctx context.Context, request *pps.CreateJobRequest) (response *pps.Job, retErr error) {
	defer func(start time.Time) { a.Log(request, response, retErr, time.Since(start)) }(time.Now())
	if request.Shards == 0 {
		return nil, fmt.Errorf("pachyderm.pps.jobserver: request.Shards cannot be 0")
	}
	repoSet := make(map[string]bool)
	for _, input := range request.Inputs {
		repoSet[input.Commit.Repo.Name] = true
	}
	if len(repoSet) < len(request.Inputs) {
		return nil, fmt.Errorf("pachyderm.pps.jobserver: duplicate repo in job")
	}
	// TODO validate job to make sure input commits and output repo exist
	persistJobInfo := &persist.JobInfo{
		Shards:    request.Shards,
		Transform: request.Transform,
		Inputs:    request.Inputs,
		ParentJob: request.ParentJob,
	}
	if request.Pipeline != nil {
		persistJobInfo.PipelineName = request.Pipeline.Name
	}
	if a.kubeClient == nil {
		return nil, fmt.Errorf("pachyderm.pps.jobserver: no job backend")
	}
	_, err := a.persistAPIServer.CreateJobInfo(ctx, persistJobInfo)
	if err != nil {
		return nil, err
	}
	defer func() {
		if retErr != nil {
			if _, err := a.persistAPIServer.CreateJobState(ctx, &persist.JobState{
				JobId: persistJobInfo.JobId,
				State: pps.JobState_JOB_STATE_FAILURE,
			}); err != nil {
<<<<<<< HEAD
				lion.Errorf("error from CreateJobState %s", err.Error())
=======
				protolion.Errorf("error from CreateJobState %s", err.Error())
>>>>>>> e63c5823
			}
		}
	}()
	if _, err := a.kubeClient.Jobs(api.NamespaceDefault).Create(job(persistJobInfo)); err != nil {
		return nil, err
	}
	return &pps.Job{
		Id: persistJobInfo.JobId,
	}, nil
}

func (a *apiServer) InspectJob(ctx context.Context, request *pps.InspectJobRequest) (response *pps.JobInfo, retErr error) {
	defer func(start time.Time) { a.Log(request, response, retErr, time.Since(start)) }(time.Now())
	persistJobInfo, err := a.persistAPIServer.InspectJob(ctx, request)
	if err != nil {
		return nil, err
	}
	return newJobInfo(persistJobInfo)
}

func (a *apiServer) ListJob(ctx context.Context, request *pps.ListJobRequest) (response *pps.JobInfos, retErr error) {
	defer func(start time.Time) { a.Log(request, response, retErr, time.Since(start)) }(time.Now())
	persistJobInfos, err := a.persistAPIServer.ListJobInfos(ctx, request)
	if err != nil {
		return nil, err
	}
	jobInfos := make([]*pps.JobInfo, len(persistJobInfos.JobInfo))
	for i, persistJobInfo := range persistJobInfos.JobInfo {
		jobInfo, err := newJobInfo(persistJobInfo)
		if err != nil {
			return nil, err
		}
		jobInfos[i] = jobInfo
	}
	return &pps.JobInfos{
		JobInfo: jobInfos,
	}, nil
}

func (a *apiServer) StartJob(ctx context.Context, request *pps.StartJobRequest) (response *pps.StartJobResponse, retErr error) {
	defer func(start time.Time) { a.Log(request, response, retErr, time.Since(start)) }(time.Now())
	inspectJobRequest := &pps.InspectJobRequest{Job: request.Job}
	jobInfo, err := a.persistAPIServer.InspectJob(ctx, inspectJobRequest)
	if err != nil {
		return nil, err
	}
	if jobInfo.Transform == nil {
		return nil, fmt.Errorf("jobInfo.Transform should not be nil (this is likely a bug)")
	}
	a.lock.Lock()
	jobState, ok := a.jobStates[request.Job.Id]
	if !ok {
		jobState = newJobState()
		a.jobStates[request.Job.Id] = jobState
	}
	shard := jobState.start
	if jobState.start < jobInfo.Shards {
		jobState.start++
	}
	a.lock.Unlock()
	if shard == jobInfo.Shards {
		return nil, fmt.Errorf("job %s already has %d shards", request.Job.Id, jobInfo.Shards)
	}
	if shard == 0 {
		var parentCommit *pfs.Commit
		if jobInfo.ParentJob == nil {
			var repo *pfs.Repo
			if jobInfo.PipelineName == "" {
				repo = pps.JobRepo(request.Job)
				if _, err := a.pfsAPIClient.CreateRepo(ctx, &pfs.CreateRepoRequest{Repo: repo}); err != nil {
					return nil, err
				}
			} else {
				repo = pps.PipelineRepo(&pps.Pipeline{Name: jobInfo.PipelineName})
			}
			parentCommit = &pfs.Commit{Repo: repo}
		} else {
			inspectJobRequest := &pps.InspectJobRequest{Job: jobInfo.ParentJob}
			parentJobInfo, err := a.persistAPIServer.InspectJob(ctx, inspectJobRequest)
			if err != nil {
				return nil, err
			}
			parentCommit = parentJobInfo.OutputCommit
		}
		commit, err := a.pfsAPIClient.StartCommit(ctx, &pfs.StartCommitRequest{
			Parent: parentCommit,
		})
		if err != nil {
			return nil, err
		}
		if _, err := a.persistAPIServer.CreateJobOutput(
			ctx,
			&persist.JobOutput{
				JobId:        request.Job.Id,
				OutputCommit: commit,
			}); err != nil {
			return nil, err
		}
		jobState.outputCommit = commit
		close(jobState.commitReady)
	}
	<-jobState.commitReady
	if jobState.outputCommit == nil {
		return nil, fmt.Errorf("jobState.outputCommit should not be nil (this is likely a bug)")
	}
	var commitMounts []*fuse.CommitMount
	for _, jobInput := range jobInfo.Inputs {
		commitMount := &fuse.CommitMount{
			Commit: jobInput.Commit,
			Shard: &pfs.Shard{
				FileModulus:  1,
				BlockModulus: 1,
			},
		}
		if jobInput.Reduce {
			commitMount.Shard.FileNumber = shard
			commitMount.Shard.FileModulus = jobInfo.Shards
		} else {
			commitMount.Shard.BlockNumber = shard
			commitMount.Shard.BlockModulus = jobInfo.Shards
		}
		commitMounts = append(commitMounts, commitMount)
	}
	outputCommitMount := &fuse.CommitMount{
		Commit: jobState.outputCommit,
		Alias:  "out",
	}
	commitMounts = append(commitMounts, outputCommitMount)
	return &pps.StartJobResponse{
		Transform:    jobInfo.Transform,
		CommitMounts: commitMounts,
		OutputCommit: jobState.outputCommit,
		Index:        shard,
	}, nil
}

func (a *apiServer) FinishJob(ctx context.Context, request *pps.FinishJobRequest) (response *google_protobuf.Empty, retErr error) {
	defer func(start time.Time) { a.Log(request, response, retErr, time.Since(start)) }(time.Now())
	inspectJobRequest := &pps.InspectJobRequest{Job: request.Job}
	jobInfo, err := a.persistAPIServer.InspectJob(ctx, inspectJobRequest)
	if err != nil {
		return nil, err
	}
	var finished bool
	persistJobState := pps.JobState_JOB_STATE_FAILURE
	if err := func() error {
		a.lock.Lock()
		defer a.lock.Unlock()
		jobState, ok := a.jobStates[request.Job.Id]
		if !ok {
			return fmt.Errorf("job %s was never started", request.Job.Id)
		}
		jobState.success = jobState.success && request.Success
		if jobState.success {
			persistJobState = pps.JobState_JOB_STATE_SUCCESS
		}
		jobState.finish++
		finished = (jobState.finish == jobInfo.Shards)
		return nil
	}(); err != nil {
		return nil, err
	}
	if finished {
		if jobInfo.OutputCommit == nil {
			return nil, fmt.Errorf("jobInfo.OutputCommit should not be nil (this is likely a bug)")
		}
		if _, err := a.pfsAPIClient.FinishCommit(ctx, &pfs.FinishCommitRequest{
			Commit: jobInfo.OutputCommit,
		}); err != nil {
			return nil, err
		}
		if _, err := a.persistAPIServer.CreateJobState(ctx, &persist.JobState{
			JobId: request.Job.Id,
			State: persistJobState,
		}); err != nil {
			return nil, err
		}
	}
	return google_protobuf.EmptyInstance, nil
}

func newJobInfo(persistJobInfo *persist.JobInfo) (*pps.JobInfo, error) {
	job := &pps.Job{Id: persistJobInfo.JobId}
	return &pps.JobInfo{
		Job:          job,
		Transform:    persistJobInfo.Transform,
		Pipeline:     &pps.Pipeline{Name: persistJobInfo.PipelineName},
		Shards:       persistJobInfo.Shards,
		Inputs:       persistJobInfo.Inputs,
		ParentJob:    persistJobInfo.ParentJob,
		CreatedAt:    persistJobInfo.CreatedAt,
		OutputCommit: persistJobInfo.OutputCommit,
		State:        persistJobInfo.State,
	}, nil
}

func job(jobInfo *persist.JobInfo) *extensions.Job {
	app := jobInfo.JobId
	shards := int(jobInfo.Shards)
	image := "pachyderm/job-shim"
	if jobInfo.Transform.Image != "" {
		image = jobInfo.Transform.Image
	}
	return &extensions.Job{
		TypeMeta: unversioned.TypeMeta{
			Kind:       "Job",
			APIVersion: "v1",
		},
		ObjectMeta: api.ObjectMeta{
			Name:   jobInfo.JobId,
			Labels: labels(app),
		},
		Spec: extensions.JobSpec{
			Selector: &extensions.PodSelector{
				MatchLabels: labels(app),
			},
			Parallelism: &shards,
			Completions: &shards,
			Template: api.PodTemplateSpec{
				ObjectMeta: api.ObjectMeta{
					Name:   jobInfo.JobId,
					Labels: labels(app),
				},
				Spec: api.PodSpec{
					Containers: []api.Container{
						{
							Name:    "user",
							Image:   image,
							Command: []string{"/job-shim", jobInfo.JobId},
							SecurityContext: &api.SecurityContext{
								Privileged: &trueVal, // god is this dumb
							},
						},
					},
					RestartPolicy: "OnFailure",
				},
			},
		},
	}
}

func labels(app string) map[string]string {
	return map[string]string{
		"app":   app,
		"suite": suite,
	}
}<|MERGE_RESOLUTION|>--- conflicted
+++ resolved
@@ -9,11 +9,7 @@
 	"github.com/pachyderm/pachyderm/src/pfs/fuse"
 	"github.com/pachyderm/pachyderm/src/pps"
 	"github.com/pachyderm/pachyderm/src/pps/persist"
-<<<<<<< HEAD
-	"go.pedge.io/lion"
-=======
 	"go.pedge.io/lion/proto"
->>>>>>> e63c5823
 	"go.pedge.io/pb/go/google/protobuf"
 	"go.pedge.io/proto/rpclog"
 	"golang.org/x/net/context"
@@ -107,11 +103,7 @@
 				JobId: persistJobInfo.JobId,
 				State: pps.JobState_JOB_STATE_FAILURE,
 			}); err != nil {
-<<<<<<< HEAD
-				lion.Errorf("error from CreateJobState %s", err.Error())
-=======
 				protolion.Errorf("error from CreateJobState %s", err.Error())
->>>>>>> e63c5823
 			}
 		}
 	}()
